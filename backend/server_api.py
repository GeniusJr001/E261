--- conflicted
+++ resolved
@@ -378,12 +378,7 @@
 # Apply CORS middleware once. Keep this intentionally permissive during debugging; tighten for production.
 app.add_middleware(
     CORSMiddleware,
-<<<<<<< HEAD
-    allow_origins=origins,
-=======
-    allow_origins=origins,  # Temporarily allow all origins
     allow_origins=origins, # Temporarily allow this origins
->>>>>>> c4230c7c
     allow_credentials=True,
     allow_methods=["*"],
     allow_headers=["*"],
