from __future__ import annotations

import os
import re
import io
import sys
import json
import math
import uuid
import wave
import hashlib
import traceback
import tempfile
import datetime
import subprocess
import mimetypes
import shutil
import platform
from functools import lru_cache
from typing import Dict, Optional, List, Any, Tuple

import requests
import fastapi
import pydantic
from fastapi import FastAPI, UploadFile, File, HTTPException, Body, Request, Form
from fastapi.responses import StreamingResponse, JSONResponse, RedirectResponse, FileResponse
from fastapi.staticfiles import StaticFiles
from fastapi.middleware.cors import CORSMiddleware
from pydantic import BaseModel
from dotenv import load_dotenv

# Load environment once
load_dotenv()

def parse_date_from_text(text: str) -> Optional[str]:
    """
    Extract a date from free-form text and return ISO date string (YYYY-MM-DD),
    or None if no usable date found.

    Improvements:
    - Accept ordinals (23rd, 1st).
    - Accept numeric months and named months.
    - Accept years spoken as words (e.g. "twenty twenty five", "two thousand twenty five").
    - Accept day expressed as words (e.g. "twenty three").
    """
    if not text:
        return None
    t = text.strip().lower()

    # helper: convert small number words -> int (supports up to 999)
    units = {
        "zero": 0, "one": 1, "two": 2, "three": 3, "four": 4, "five": 5,
        "six": 6, "seven": 7, "eight": 8, "nine": 9, "ten": 10,
        "eleven": 11, "twelve": 12, "thirteen": 13, "fourteen": 14, "fifteen": 15,
        "sixteen": 16, "seventeen": 17, "eighteen": 18, "nineteen": 19
    }
    tens = {
        "twenty": 20, "thirty": 30, "forty": 40, "fifty": 50,
        "sixty": 60, "seventy": 70, "eighty": 80, "ninety": 90
    }

    def words_to_int(s: str) -> Optional[int]:
        # normalize separators
        s = re.sub(r'[\-\,]', ' ', s).strip()
        if not s:
            return None
        parts = s.split()
        val = 0
        i = 0
        while i < len(parts):
            p = parts[i]
            if p in units:
                val += units[p]
            elif p in tens:
                # handle e.g. "twenty five"
                v = tens[p]
                # next part might be unit
                if i + 1 < len(parts) and parts[i + 1] in units:
                    val += v + units[parts[i + 1]]
                    i += 1
                else:
                    val += v
            elif p == "hundred":
                # multiply previous unit (if any) or 1
                if val == 0:
                    val = 100
                else:
                    val *= 100
            elif p == "thousand":
                if val == 0:
                    val = 1000
                else:
                    val *= 1000
            else:
                # unknown token
                try:
                    # maybe it's numeric text
                    nv = int(p)
                    val += nv
                except Exception:
                    return None
            i += 1
        return val

    def parse_year_words(s: str) -> Optional[int]:
        s = s.strip()
        # direct numeric year
        mnum = re.search(r'\b(\d{4})\b', s)
        if mnum:
            return int(mnum.group(1))
        # common pattern: "two thousand twenty five"
        if "thousand" in s or "hundred" in s:
            v = words_to_int(s)
            if v and 1900 < v < 3000:
                return v
        # pattern: "twenty twenty five" -> 2000 + 25
        m = re.findall(r'\btwenty\b|\b' + r'|'.join(re.escape(k) for k in units.keys()) + r'|\b' + r'|'.join(re.escape(k) for k in tens.keys()), s)
        # Try to parse sequence after "twenty"
        if s.startswith("twenty"):
            rest = s[len("twenty"):].strip()
            if rest:
                small = words_to_int(rest)
                if small is not None and 0 <= small < 100:
                    return 2000 + small
                # also handle "twenty twenty five"
                parts = rest.split()
                if len(parts) >= 2:
                    first = words_to_int(parts[0])
                    second = words_to_int(" ".join(parts[1:]))
                    if first is not None and second is not None:
                        return 2000 + (first * 10 + second) if first < 100 else None
        # fallback: try to convert whole string to number words
        v = words_to_int(s)
        if v and 1900 < v < 3000:
            return v
        return None

    # remove ordinal suffixes like "23rd" -> "23"
    t_nosuf = re.sub(r'(\d+)(st|nd|rd|th)\b', r'\1', t, flags=re.I)

    # Try dateutil first if

    # month map
    month_names = {
        "january": 1, "jan": 1, "february": 2, "feb": 2, "march": 3, "mar": 3,
        "april": 4, "apr": 4, "may": 5, "june": 6, "jun": 6, "july": 7, "jul": 7,
        "august": 8, "aug": 8, "september": 9, "sep": 9, "sept": 9,
        "october": 10, "oct": 10, "november": 11, "nov": 11, "december": 12, "dec": 12
    }

    # 1) numeric day + month name + optional year (digits)
    m = re.search(r'\b(\d{1,2})\s*(?:of\s*)?([A-Za-z]+)\s*(\d{4}|\w+(?:[\s\-]\w+)*)?\b', t_nosuf, flags=re.I)
    if m:
        day_s = m.group(1)
        mon_s = m.group(2).lower()
        year_s = (m.group(3) or "").strip()
        try:
            day = int(day_s)
        except Exception:
            # maybe day is words like "twenty three"
            d2 = words_to_int(day_s)
            if d2 is None:
                day = None
            else:
                day = d2
        mon = month_names.get(mon_s.lower()[:3]) if mon_s.lower()[:3] in month_names else month_names.get(mon_s)
        if not mon:
            # try full names
            mon = month_names.get(mon_s)
        year = None
        if year_s:
            # if year_s is digits already handled by pattern; else try parse_year_words
            ynum = None
            try:
                ynum = int(year_s) if re.match(r'^\d{4}$', year_s) else None
            except Exception:
                ynum = None
            if ynum:
                year = ynum
            else:
                # try parse words to year
                py = parse_year_words(year_s)
                if py:
                    year = py
        if day and mon:
            if year is None:
                year = datetime.date.today().year
            try:
                dt = datetime.date(year, mon, day)
                return dt.isoformat()
            except Exception:
                pass

    # 2) month name + numeric day + optional year (e.g., "may 23 2025" or "may 23rd")
    m2 = re.search(r'\b([A-Za-z]+)\s+(\d{1,2})(?:st|nd|rd|th)?(?:,?\s*(\d{4}|\w+(?:[\s\-]\w+)*))?\b', t_nosuf, flags=re.I)
    if m2:
        mon_s = m2.group(1).lower()
        day = int(m2.group(2))
        year_s = (m2.group(3) or "").strip()
        mon = month_names.get(mon_s[:3]) if mon_s[:3] in month_names else month_names.get(mon_s)
        year = None
        if year_s:
            if re.match(r'^\d{4}$', year_s):
                year = int(year_s)
            else:
                py = parse_year_words(year_s)
                if py:
                    year = py
        if mon:
            if year is None:
                year = datetime.date.today().year
            try:
                dt = datetime.date(year, mon, day)
                return dt.isoformat()
            except Exception:
                pass

    # 3) numeric date like 24/08/2025 or 24-08-2025
    m3 = re.search(r'\b(\d{1,2})[\/\-](\d{1,2})[\/\-](\d{2,4})\b', t)
    if m3:
        d = int(m3.group(1)); mth = int(m3.group(2)); y = int(m3.group(3))
        if y < 100:
            y += 2000
        try:
            dt = datetime.date(y, mth, d)
            return dt.isoformat()
        except Exception:
            pass

    # 4) try to find "on <daywords> of <month> <yearwords>"
    m4 = re.search(r'\bon\s+((?:\w+\s?)+?)\s+of\s+([A-Za-z]+)(?:\s+((?:\w+\s?)+))?', t)
    if m4:
        daywords = m4.group(1).strip()
        mon_s = m4.group(2).strip()
        yearwords = (m4.group(3) or "").strip()
        day = words_to_int(daywords) or None
        mon = month_names.get(mon_s[:3]) if mon_s[:3] in month_names else month_names.get(mon_s)
        year = None
        if yearwords:
            # if yearwords is digits already handled by pattern; else try parse_year_words
            ynum = None
            try:
                ynum = int(yearwords) if re.match(r'^\d{4}$', yearwords) else None
            except Exception:
                ynum = None
            if ynum:
                year = ynum
            else:
                # try parse words to year
                py = parse_year_words(yearwords)
                if py:
                    year = py
        if day and mon:
            if year is None:
                year = datetime.date.today().year
            try:
                dt = datetime.date(year, mon, day)
                return dt.isoformat()
            except Exception:
                pass

    return None

def parse_delay_hours(text: str) -> Optional[str]:
    """
    Parse delay duration from free-form text and return normalized hours as a string.
    Accepts formats like:
      - "6 hours", "6hours", "6h", "6 hrs", "6.5 hours", "6h30"
      - word numbers like "six hours"
    Returns e.g. "6", "6.5" or None if not found.
    """
    if not text:
        return None
    t = text.lower().replace(',', '').strip()

    # pattern: "6h30" -> hours and minutes
    m = re.search(r'\b(\d{1,2})\s*h\s*(\d{1,2})\b', t)
    if m:
        hrs = int(m.group(1))
        mins = int(m.group(2))
        val = hrs + mins / 60.0
        # normalize: integer if whole number
        return str(int(val)) if val.is_integer() else str(round(val, 2))

    # pattern: numeric with units: "6", "6 hours", "6.5 hours", "6hrs"
    m2 = re.search(r'\b(\d+(?:\.\d+)?)\s*(?:hours?|hrs?|h)\b', t)
    if m2:
        v = float(m2.group(1))
        return str(int(v)) if v.is_integer() else str(round(v, 2))

    # pattern: contiguous like "6hours" without space
    m3 = re.search(r'\b(\d+(?:\.\d+)?)hours\b', t)
    if m3:
        v = float(m3.group(1))
        return str(int(v)) if v.is_integer() else str(round(v, 2))

    # word numbers fallback for common words (one..twenty)
    words_map = {
        "one": 1, "two": 2, "three": 3, "four": 4, "five": 5,
        "six": 6, "seven": 7, "eight": 8, "nine": 9, "ten": 10,
        "eleven": 11, "twelve": 12, "thirteen": 13, "fourteen": 14,
        "fifteen": 15, "sixteen": 16, "seventeen": 17, "eighteen": 18,
        "nineteen": 19, "twenty": 20
    }
    for word, num in words_map.items():
        if re.search(r'\b' + re.escape(word) + r'\b', t) and re.search(r'\bhours?\b|\bhrs?\b|\bh\b', t):
            return str(num)

    return None

def sanitize_passenger_name(name: str) -> str:
    """
    Remove common lead-in phrases from a spoken/text name like:
      "Hi, I'm John Doe", "Hello my name is Jane", "I'm Alice"
    and return a cleaned, title-cased name ("John Doe").
    """
    if not name:
        return name
    s = name.strip()
    # remove common greetings at the start
    s = re.sub(r'^(?:hi|hello|hey|hiya|greetings|good morning|good afternoon)[\s,!.:-]*', '', s, flags=re.I)
    # remove leading "I'm", "I am", "Im", "I’m", "my name is", "name is", "this is"
    s = re.sub(r'^(?:i\'?m|i am|im|my name is|name is|this is|it is)[\s,:-]*', '', s, flags=re.I)
    # remove any leading "my name's" or "my name" variants
    s = re.sub(r'^(?:my name(?:\'s)?)[\s,:-]*', '', s, flags=re.I)
    # strip surrounding punctuation and whitespace
    s = s.strip(" .,!?:;\"'()[]")
    # collapse multiple spaces
    s = re.sub(r'\s+', ' ', s)
    # title-case the name but keep existing capitalization for initials (simple approach)
    parts = [p.capitalize() for p in s.split(' ') if p]
    cleaned = " ".join(parts)
    return cleaned

# new import of shared helpers
from .helpers import CLAIM_FIELDS, quick_pattern_extract
from .compensation import estimate_claim_by_iata

# Load environment variables early so globals below pick them up
from dotenv import load_dotenv
load_dotenv()

# env
ELEVEN_API_KEY = os.getenv("ELEVEN_API_KEY", "")
ELEVEN_STT_MODEL = os.getenv("ELEVEN_STT_MODEL", "scribe_v1")
if ELEVEN_STT_MODEL and ELEVEN_STT_MODEL.lower() in ("large", "large-v1", "large_v1"):
    ELEVEN_STT_MODEL = "scribe_v1"
ELEVEN_VOICE_ID = os.getenv("ELEVEN_VOICE_ID", "")
ZOHO_ENABLED = bool(os.getenv("ZOHO_CLIENT_ID") and os.getenv("ZOHO_CLIENT_SECRET") and os.getenv("ZOHO_REFRESH_TOKEN"))

app = FastAPI(title="E261 voice backend API")

# Enable CORS for frontend during development
# Load environment variables
load_dotenv()

# Environment-aware configuration
FRONTEND_URL = os.getenv('FRONTEND_URL', 'http://localhost:5173')
BACKEND_URL = os.getenv('BACKEND_URL', 'http://127.0.0.1:8000')

# CORS origins - includes development, production, and GitHub Pages
origins = [
    "http://localhost:5173",
    "http://127.0.0.1:5173",
    "https://geniusjr001.github.io",
    "https://geniusjr001.github.io/E261",
    "https://github.com",
    "https://*.github.io",
    "https://e261-voice-backend.onrender.com",
    "https://localhost:3000",
    "*",  # Temporarily allow all origins for debugging
    FRONTEND_URL,  # Environment-specific URL
]

# Remove duplicates and None values
origins = list(set(filter(None, origins)))

app.add_middleware(
    CORSMiddleware,
<<<<<<< HEAD
    allow_origins=origins,  # Temporarily allow all origins
=======
    allow_origins=origins, # Temporarily allow this origins
>>>>>>> 0c128040
    allow_credentials=True,
    allow_methods=["*"],
    allow_headers=["*"],
)

# Prefer React build from voice-intake/dist if present, else old frontend
react_build_path = os.path.abspath(os.path.join(os.path.dirname(__file__), "..", "voice-intake", "dist"))
html_frontend_path = os.path.abspath(os.path.join(os.path.dirname(__file__), "..", "voice_intake script", "frontend"))

# Serve React build under /app to avoid static mount capturing POST requests for API routes.
if os.path.isdir(react_build_path):
    app.mount("/app", StaticFiles(directory=react_build_path), name="react_app")
    index_file = os.path.join(react_build_path, "index.html")
    if os.path.isfile(index_file):
        @app.get("/", include_in_schema=False)
        def serve_react_index():
            # serve index for browser GETs at root, keep API routes free for POST/PUT/DELETE
            return FileResponse(index_file)
elif os.path.isdir(html_frontend_path):
    app.mount("/frontend", StaticFiles(directory=html_frontend_path), name="frontend")
    index_file = os.path.join(html_frontend_path, "voice_ui.html")
    if os.path.isfile(index_file):
        @app.get("/", include_in_schema=False)
        def serve_voice_ui():
            return FileResponse(index_file)
else:
    @app.get("/", include_in_schema=False)
    def root_placeholder():
        return {"status": "backend running - no frontend found. Put your frontend in 'voice_intake script/frontend' or build React into 'voice-intake/dist'."}

class ClaimPayload(BaseModel):
    data: Dict[str, str]

@app.get("/health")
def health():
    return {
        "status": "ok",
        "python_version": platform.python_version(),
        "fastapi_version": fastapi.__version__,
        "pydantic_version": pydantic.__version__,
        "environment": {
            "eleven_api_configured": bool(ELEVEN_API_KEY),
            "eleven_voice_configured": bool(ELEVEN_VOICE_ID),
            "eleven_api_key_length": len(ELEVEN_API_KEY) if ELEVEN_API_KEY else 0,
            "eleven_voice_id_length": len(ELEVEN_VOICE_ID) if ELEVEN_VOICE_ID else 0,
            "zoho_enabled": ZOHO_ENABLED,
            "frontend_url": FRONTEND_URL,
            "backend_url": BACKEND_URL
        }
    }

@app.get("/debug-env")
def debug_env():
    """Debug endpoint to check environment variables"""
    return {
        "eleven_api_key_present": bool(ELEVEN_API_KEY),
        "eleven_api_key_length": len(ELEVEN_API_KEY) if ELEVEN_API_KEY else 0,
        "eleven_voice_id_present": bool(ELEVEN_VOICE_ID),
        "eleven_voice_id_value": ELEVEN_VOICE_ID if ELEVEN_VOICE_ID else "None",
        "environment_vars": {
            "ELEVEN_API_KEY": "SET" if os.getenv("ELEVEN_API_KEY") else "NOT_SET",
            "ELEVEN_VOICE_ID": "SET" if os.getenv("ELEVEN_VOICE_ID") else "NOT_SET",
        }
    }

def _maybe_transcode_to_wav(src_path):
    """
    If src_path is not WAV, try to transcode to WAV using ffmpeg.
    Returns path_to_send (may be src_path if no transcode), and a flag whether we should remove it after send.
    """
    ext = os.path.splitext(src_path)[1].lower()
    if ext in ('.wav', '.pcm'):
        return src_path, False
    # preferred output WAV path
    out = tempfile.NamedTemporaryFile(delete=False, suffix='.wav')
    out_path = out.name
    out.close()
    try:
        # Use ffmpeg to convert to 16k mono WAV (ElevenLabs likes WAV)
        subprocess.run([
            'ffmpeg', '-y', '-i', src_path,
            '-ar', '16000', '-ac', '1', out_path
        ], check=True, stdout=subprocess.DEVNULL, stderr=subprocess.DEVNULL)
        return out_path, True
    except Exception as e:
        # ffmpeg not available or conversion failed; fall back to original file
        try:
            if os.path.exists(out_path):
                os.unlink(out_path)
        except Exception:
            pass
        print("Warning: ffmpeg transcode failed or not available:", e)
        return src_path, False

# ---- patch /stt handler ----
@app.post("/stt")
def stt(file: UploadFile = File(...)):
    """
    Accept multipart file, forward to ElevenLabs STT, return {"text": "..."}
    """
    if not ELEVEN_API_KEY:
        raise HTTPException(status_code=500, detail="ELEVEN_API_KEY not set")

    suffix = os.path.splitext(file.filename)[1] or ".wav"
    with tempfile.NamedTemporaryFile(delete=False, suffix=suffix) as tmp:
        shutil.copyfileobj(file.file, tmp)
        tmp_path = tmp.name

    send_path = tmp_path
    remove_send = False
    try:
        # try transcode if needed (webm/ogg/mp4/m4a etc.)
        send_path, remove_send = _maybe_transcode_to_wav(tmp_path)

        url = "https://api.elevenlabs.io/v1/speech-to-text"
        headers = {"xi-api-key": ELEVEN_API_KEY, "Accept": "application/json"}
        with open(send_path, "rb") as fh:
            # set content-type according to file ext
            ctype = mimetypes.guess_type(send_path)[0] or "application/octet-stream"
            files = {"file": (os.path.basename(send_path), fh, ctype)}
            data = {"model_id": ELEVEN_STT_MODEL}
            resp = requests.post(url, headers=headers, files=files, data=data, timeout=30)

        if resp.status_code >= 400:
            # log body for debugging
            print("ElevenLabs STT error:", resp.status_code, resp.text)
            raise HTTPException(status_code=502, detail={"eleven_error": resp.text, "status": resp.status_code})

        body = resp.json()
        text = (
            body.get("text")
            or body.get("transcript")
            or body.get("transcription")
            or (body.get("results") and body["results"][0].get("text"))
            or ""
        )
        return {"text": text.strip()}
    finally:
        # cleanup temps
        try:
            if os.path.exists(tmp_path):
                os.unlink(tmp_path)
        except Exception:
            pass
        try:
            if remove_send and send_path and os.path.exists(send_path):
                os.unlink(send_path)
        except Exception:
            pass

<<<<<<< HEAD
# Simple in-memory cache for TTS audio
TTS_CACHE = {}

def _make_dummy_mp3():
    # Minimal MP3-like header + silence padding for fallback
    return b"\xff\xfb\x90\x00" + b"\x00" * 1024


def _detect_media_type_from_bytes(b: bytes) -> str:
    # Simple magic checks: WAV (RIFF), MP3 (ID3 or 0xFF 0xFB frame)
    if len(b) >= 12 and b[0:4] == b"RIFF" and b[8:12] == b"WAVE":
        return "audio/wav"
    if len(b) >= 3 and b[0:3] == b"ID3":
        return "audio/mpeg"
    # Check for MP3 frame sync (0xFF Ex)
    if len(b) >= 2 and (b[0] & 0xFF) == 0xFF and (b[1] & 0xE0) == 0xE0:
        return "audio/mpeg"
    # fallback
    return "application/octet-stream"


def cached_tts(text: str) -> tuple[bytes, str]:
    """
    TTS with simple caching. Returns (audio bytes, media_type).
    Cache key is MD5 hash of text.
    """
    print(f"[cached_tts] Starting TTS for text: {text[:50]}...")  # Debug logging
    try:
        # Create cache key
        text_hash = hashlib.md5(text.encode()).hexdigest()
        print(f"[cached_tts] Text hash: {text_hash}")  # Debug logging

        # Check cache first
        if text_hash in TTS_CACHE:
            cached = TTS_CACHE[text_hash]
            # cached may be either bytes (old style) or tuple (bytes, media_type)
            if isinstance(cached, tuple) and len(cached) == 2:
                print(f"[cached_tts] Cache hit (tuple)! Returning cached audio")
                return cached
            else:
                # detect media type for legacy cache entries
                media = _detect_media_type_from_bytes(cached)
                print(f"[cached_tts] Cache hit (legacy bytes). Detected media: {media}")
                return cached, media

        # Check environment variables
        print(f"[cached_tts] Checking env vars - API Key: {bool(ELEVEN_API_KEY)}, Voice ID: {bool(ELEVEN_VOICE_ID)}")
        if not ELEVEN_API_KEY or not ELEVEN_VOICE_ID:
            print(f"[cached_tts] Missing env vars - API Key: {bool(ELEVEN_API_KEY)}, Voice ID: {bool(ELEVEN_VOICE_ID)}")
            # Return dummy audio instead of failing
            dummy_audio = _make_dummy_mp3()
            print(f"[cached_tts] Returning dummy audio due to missing env vars")
            return dummy_audio, "audio/mpeg"

        print(f"[cached_tts] Making API call to ElevenLabs...")  # Debug logging
        print(f"[cached_tts] Voice ID: {ELEVEN_VOICE_ID}")  # Debug logging
        print(f"[cached_tts] API Key length: {len(ELEVEN_API_KEY)}")  # Debug logging

        # Make API call to ElevenLabs
        url = f"https://api.elevenlabs.io/v1/text-to-speech/{ELEVEN_VOICE_ID}/stream"
        headers = {
            "xi-api-key": ELEVEN_API_KEY,
            "Accept": "audio/mpeg, audio/wav, */*",
            "Content-Type": "application/json",
        }
        body = {"text": text, "voice_settings": {"stability": 0.5, "similarity_boost": 0.75}}

        print(f"[cached_tts] Making request to: {url}")  # Debug logging
        resp = requests.post(url, headers=headers, json=body, timeout=30)

        print(f"[cached_tts] ElevenLabs response: {resp.status_code}")  # Debug logging

        if resp.status_code != 200:
            print(f"[cached_tts] ElevenLabs error: {resp.status_code} {resp.text[:200]}")  # Debug logging
            # Return dummy audio instead of failing completely
            dummy_audio = _make_dummy_mp3()
            print(f"[cached_tts] Returning dummy audio due to ElevenLabs error")
            return dummy_audio, "audio/mpeg"

        audio_bytes = resp.content
        media_type = resp.headers.get("Content-Type") or _detect_media_type_from_bytes(audio_bytes)
        # Normalize common content-type values
        if media_type and ";" in media_type:
            media_type = media_type.split(";")[0].strip()

        print(f"[cached_tts] Received audio: {len(audio_bytes)} bytes, media_type={media_type}")  # Debug logging

        # Cache the result as tuple
        TTS_CACHE[text_hash] = (audio_bytes, media_type)

        return audio_bytes, media_type

    except HTTPException:
        # Re-raise HTTPExceptions as-is
        raise
    except Exception as e:
        print(f"[cached_tts] Unexpected error: {str(e)}")  # Debug logging
        import traceback
        traceback.print_exc()
        # Return dummy audio instead of failing completely
        dummy_audio = _make_dummy_mp3()
        print(f"[cached_tts] Returning dummy audio due to exception")
        return dummy_audio, "audio/mpeg"
=======
# simple in-memory TTS cache
TTS_CACHE: Dict[str, Dict[str, Any]] = {}

def _generate_silent_wav(duration_sec: float = 0.6, sample_rate: int = 16000, channels: int = 1, sampwidth: int = 2) -> bytes:
    """Return bytes for a short silent WAV file."""
    n_frames = int(duration_sec * sample_rate)
    buf = io.BytesIO()
    with wave.open(buf, "wb") as wf:
        wf.setnchannels(channels)
        wf.setsampwidth(sampwidth)
        wf.setframerate(sample_rate)
        silence_frame = (0).to_bytes(sampwidth, byteorder="little", signed=True)
        wf.writeframes(silence_frame * n_frames * channels)
    return buf.getvalue()

def cached_tts(text: str) -> Tuple[bytes, str]:
    """
    Return (audio_bytes, media_type). Accept WAV or MP3 from ElevenLabs and pass through.
    Fall back to local TTS or a short silent WAV.
    """
    key = hashlib.md5(text.encode("utf-8")).hexdigest()
    if key in TTS_CACHE:
        c = TTS_CACHE[key]
        return c["bytes"], c["media_type"]
>>>>>>> 0c128040

    # Try ElevenLabs if configured (accept WAV or MP3)
    if ELEVEN_API_KEY and ELEVEN_VOICE_ID:
        try:
            url = f"https://api.elevenlabs.io/v1/text-to-speech/{ELEVEN_VOICE_ID}/stream"
            headers = {
                "xi-api-key": ELEVEN_API_KEY,
                "Accept": "audio/wav, audio/mpeg;q=0.9",
                "Content-Type": "application/json",
            }
            body = {"text": text, "voice_settings": {"stability": 0.5, "similarity_boost": 0.75}}
            resp = requests.post(url, headers=headers, json=body, timeout=30)
            if resp.status_code == 200 and resp.content:
                audio_bytes = resp.content
                ct = (resp.headers.get("content-type") or "").lower()
                # WAV detection
                if audio_bytes[:4] == b"RIFF" or "wav" in ct:
                    media_type = "audio/wav"
                # MP3 detection: ID3 tag or MPEG frame header 0xFFEx/0xFFF...
                elif audio_bytes[:3] == b"ID3" or (len(audio_bytes) > 1 and audio_bytes[0] == 0xFF and (audio_bytes[1] & 0xE0) == 0xE0) or "mpeg" in ct or "mp3" in ct:
                    media_type = "audio/mpeg"
                else:
                    media_type = None

                if media_type:
                    TTS_CACHE[key] = {"bytes": audio_bytes, "media_type": media_type}
                    return audio_bytes, media_type
        except Exception:
            traceback.print_exc()

    # Local pyttsx3 fallback if available (optional)
    try:
        from .server_api import _tts_with_pyttsx3  # keep backwards compatibility if defined elsewhere
    except Exception:
        _tts_with_pyttsx3 = None

    if _tts_with_pyttsx3:
        try:
            local = _tts_with_pyttsx3(text)
            if local:
                TTS_CACHE[key] = {"bytes": local, "media_type": "audio/wav"}
                return local, "audio/wav"
        except Exception:
            pass

    # Final safe fallback: short silent WAV
    audio = _generate_silent_wav()
    TTS_CACHE[key] = {"bytes": audio, "media_type": "audio/wav"}
    return audio, "audio/wav"

from fastapi import Body
from starlette.responses import StreamingResponse

@app.post("/tts")
def tts(payload: Dict[str, Any] = Body(...)):
    """
    TTS endpoint. Expects JSON {"text": "..."}.
    Returns audio stream with proper media type (audio/wav or audio/mpeg).
    """
<<<<<<< HEAD
    print(f"[TTS] Endpoint called with payload: {payload}")  # Debug logging
    try:
        text = payload.get("text", "").strip()
        if not text:
            print("[TTS] Error: Empty text provided")
            raise HTTPException(status_code=400, detail="missing text")
        
        print(f"[TTS] Processing text: {text[:50]}...")  # Debug logging

        # Call cached TTS function
        audio_bytes, media_type = cached_tts(text)

        print(f"[TTS] Successfully generated audio: {len(audio_bytes)} bytes, media_type={media_type}")  # Debug logging

        return StreamingResponse(iter([audio_bytes]), media_type=media_type or "application/octet-stream")

    except HTTPException as he:
        # Log and re-raise HTTPExceptions so FastAPI returns them to client unchanged
        try:
            detail = he.detail
        except Exception:
            detail = str(he)
        print(f"[TTS] HTTPException: {detail}")
        raise
    except Exception as e:
        print(f"[TTS] Unexpected error: {str(e)}")  # Debug logging
        import traceback
        error_detail = {
            "error": f"TTS endpoint error: {str(e)}",
            "traceback": traceback.format_exc()
        }
        raise HTTPException(status_code=500, detail=error_detail)
=======
    text = (payload.get("text") or "").strip()
    if not text:
        raise HTTPException(status_code=400, detail="text is required")

    audio_bytes, media_type = cached_tts(text)
    headers = {"Content-Length": str(len(audio_bytes))}
    return StreamingResponse(io.BytesIO(audio_bytes), media_type=media_type, headers=headers)
>>>>>>> 0c128040

@app.post("/submit-claim")
def submit_claim(payload: ClaimPayload):
    """
    Receive structured claim data: payload.data (mapping of field API names or friendly names).
    Creates/updates contact and creates claim. Returns ids.
    """
    if not ZOHO_ENABLED:
        raise HTTPException(status_code=500, detail="Zoho env vars not set")

    # lazy import so server still starts without Zoho env set
    from .zoho_client import ZohoCRM

    zoho = ZohoCRM()
    data = payload.data

    # map to Zoho contact fields if available
    contact_payload = {}
    if email := data.get("Contact Email"):
        contact_payload["Email"] = email
        # first/last heuristics
        name = data.get("Passenger Name", "").strip()
        if name:
            parts = name.split()
            contact_payload["First_Name"] = parts[0]
            contact_payload["Last_Name"] = parts[-1] if len(parts) > 1 else parts[0]

    try:
        contact_id = zoho.create_or_update_contact(contact_payload) if contact_payload else None
        # prepare claim data - keys must match Zoho field API names; assume frontend uses API names
        claim_api_payload = {k: v for k, v in data.items() if v is not None}
        if contact_id:
            claim_api_payload["Contact_Name"] = contact_id
        claim_id = zoho.create_claim(claim_api_payload, module_name=data.get("module_name", "Claims"))
    except Exception as e:
        raise HTTPException(status_code=502, detail=str(e))

    return {"contact_id": contact_id, "claim_id": claim_id}

# simple in-memory sessions: session_id -> collected dict
_sessions: Dict[str, Dict[str, Optional[str]]] = {}

# allow importing prompts from scripts safely (optional)
main_convo = None
scripts_path = os.path.abspath(os.path.join(os.path.dirname(__file__), "..", "scripts"))
if os.path.exists(scripts_path):
    sys.path.insert(0, scripts_path)

try:
    from . import main_convo
except ImportError as e:
    print(f"Warning: main_convo module not found: {e}")
    main_convo = None
except Exception as e:
    print(f"Error importing main_convo: {e}")
    main_convo = None

@app.post("/conversation/start")
def conversation_start():
    session_id = str(uuid.uuid4())
    _sessions[session_id] = {k: None for k in CLAIM_FIELDS}
    _sessions[session_id]["claim_status_step"] = 0

    # Use main_convo if available, otherwise fallback to hardcoded
    if main_convo:
        initial_prompt = main_convo.get_initial_prompt()
        timeout = main_convo.get_timeout("open_ended")
    else:
        # Fallback to hardcoded values
        intro_line = (
        "Hi, welcome to 261 Claims. I understand how frustrating flight delays can be, "
        "and I’m here to help you resolve it. Let’s get started."
        )
        open_ended = (
        "Can you explain what really happened? You can include as many details as you want, "
        "such as your name, flight number, airline, and the delay duration."
        )
        initial_prompt = f"{intro_line} {open_ended}"
        timeout = 10000

    return {"session_id": session_id, "prompt": initial_prompt, "silence_timeout": timeout}

@app.post("/conversation/respond")
async def conversation_respond(session_id: str, request: Request, file: UploadFile | None = File(None), payload: dict | str | None = Body(None)):
    try:
        if session_id not in _sessions:
            raise HTTPException(status_code=400, detail="invalid session_id")

        try:
            print(f"DEBUG /conversation/respond called session_id={session_id} file_present={bool(file)} payload_type={type(payload).__name__}")
        except Exception:
            pass

        # Normalize incoming text (payload dict/string, JSON body, or raw body)
        user_text = None
        if payload is not None:
            if isinstance(payload, dict):
                user_text = (payload.get("text") or "").strip()
            elif isinstance(payload, str):
                user_text = payload.strip()

        if user_text is None:
            try:
                j = await request.json()
                if isinstance(j, dict) and "text" in j:
                    user_text = (j.get("text") or "").strip()
                elif isinstance(j, str):
                    user_text = j.strip()
            except Exception:
                try:
                    raw = (await request.body()).decode("utf-8", errors="ignore").strip()
                    if raw:
                        try:
                            import json
                            parsed = json.loads(raw)
                            if isinstance(parsed, dict) and "text" in parsed:
                                user_text = (parsed.get("text") or "").strip()
                            elif isinstance(parsed, str):
                                user_text = parsed.strip()
                        except Exception:
                            user_text = raw
                except Exception:
                    user_text = None

        # --- NEW: normalize common noisy transcripts before extraction ---
        if user_text:
            # collapse immediate duplicated words: "my my" -> "my"
            user_text = re.sub(r'\b(\w+)(?:\s+\1\b)+', r'\1', user_text, flags=re.I)

            # collapse sequences of single letters separated by spaces into contiguous letters:
            # e.g. "b a" -> "ba", "b a 5 6" -> "ba56", "5 6 5 7" -> "5657"
            def _collapse_spaced_sequences(s: str) -> str:
                # letter groups of 2+ single-letter tokens -> join
                s = re.sub(r'\b(?:(?:[A-Za-z])\s+){1,}[A-ZaZ]\b',
                           lambda m: m.group(0).replace(' ', ''), s)
                # letter group followed by digits: "b a 123" -> "ba123"
                s = re.sub(r'\b((?:[A-ZaZ]\s+)+[A-ZaZ])\s+(\d+)\b',
                           lambda m: m.group(1).replace(' ', '') + m.group(2), s)
                # sequences of spaced digits -> join "5 6 5 7" -> "5657"
                s = re.sub(r'\b(\d(?:\s+\d){1,})\b', lambda m: m.group(0).replace(' ', ''), s)
                return s

            user_text = _collapse_spaced_sequences(user_text)
            # trim extra whitespace
            user_text = re.sub(r'\s+', ' ', user_text).strip()
        # If no text and file present, run STT (ElevenLabs)
        if user_text is None and file is not None:
            if not ELEVEN_API_KEY:
                raise HTTPException(status_code=500, detail="ELEVEN_API_KEY not set")
            suffix = os.path.splitext(file.filename)[1] or ".wav"
            with tempfile.NamedTemporaryFile(delete=False, suffix=suffix) as tmp:
                shutil.copyfileobj(file.file, tmp)
                tmp_path = tmp.name

            send_path = tmp_path
            remove_send = False
            try:
                send_path, remove_send = _maybe_transcode_to_wav(tmp_path)
                url = "https://api.elevenlabs.io/v1/speech-to-text"
                headers = {"xi-api-key": ELEVEN_API_KEY, "Accept": "application/json"}
                with open(send_path, "rb") as fh:
                    ctype = mimetypes.guess_type(send_path)[0] or "application/octet-stream"
                    files = {"file": (os.path.basename(send_path), fh, ctype)}
                    data = {"model_id": ELEVEN_STT_MODEL}
                    resp = requests.post(url, headers=headers, files=files, data=data, timeout=30)
                if resp.status_code >= 400:
                    print("ElevenLabs STT error (respond):", resp.status_code, resp.text)
                    raise HTTPException(status_code=502, detail={"eleven_error": resp.text, "status": resp.status_code})
                body = resp.json()
                user_text = (body.get("text") or body.get("transcript") or "").strip()
            finally:
                try:
                    if os.path.exists(tmp_path):
                        os.unlink(tmp_path)
                except Exception:
                    pass
                try:
                    if remove_send and send_path and os.path.exists(send_path):
                        os.unlink(send_path)
                except Exception:
                    pass

        collected = _sessions[session_id]
        prev_collected = dict(collected)

        # If still no text, ask user to repeat (short-circuit)
        if not user_text:
            hint = "I didn't catch that — could you repeat your response? You also can use the text bar."
            next_field = next((k for k, v in collected.items() if v is None), None)
            if next_field:
                next_prompt = f"{hint} (I'm asking for: {next_field})"
            else:
                next_prompt = hint
            return {"session_id": session_id, "next_prompt": next_prompt, "collected": collected, "done": False, "silence_timeout": 2500}

        # --- Extraction logic ---

        # Passenger Name
        if not collected.get("Passenger Name"):
            m = re.search(r'\b(?:my name is|name is|i am|i\'m|im)\s+([A-Za-z][A-ZaZ\s\'\-]{0,80})', user_text, re.I)
            if m:
                name = sanitize_passenger_name(m.group(1))
                if name:
                    collected["Passenger Name"] = name

        # Contact Email
        if not collected.get("Contact Email"):
            m = re.search(r'([A-Za-z0-9._%+\-]+@[A-Za-z0-9.\-]+\.[A-Za-z]{2,})', user_text)
            if m:
                candidate = m.group(1).strip().strip('.,;:!?)("\'')
                collected["Contact Email"] = candidate

        # Flight Number
        if not collected.get("Flight Number"):
            m = re.search(r'\b([A-Za-z]{1,3}(?:\s+[A-Za-z]{1,3})*)\s*(\d{1,6})\b', user_text)
            if m:
                letters = re.sub(r'\s+', '', m.group(1)).upper()
                numbers = m.group(2)
                fn = letters + numbers
                if re.match(r'^[A-Z]{1,4}\d+$', fn):
                    collected["Flight Number"] = fn
            else:
                m2 = re.search(r'\bflight\b[^A-Za-z0-9]*([A-Za-z]+)\s*(\d+)\b', user_text, re.I)
                if m2:
                    letters = re.sub(r'\s+', '', m2.group(1)).upper()
                    numbers = m2.group(2)
                    fn = letters + numbers
                    if re.match(r'^[A-Z]{1,4}\d+$', fn):
                        collected["Flight Number"] = fn

        # Flight Date
        if not collected.get("Flight Date"):
            date_str = parse_date_from_text(user_text)
            if date_str:
                collected["Flight Date"] = date_str

        # Airline
        if not collected.get("Airline"):
            m = re.search(r'\b(?:flying with|airline|on)\s+([A-Za-z][A-ZaZ\s]{0,80})', user_text, re.I)
            if m:
                airline = m.group(1).strip()
                collected["Airline"] = airline.title()
        if not collected.get("Airline") and user_text:
            s = user_text.strip()

            # ignore pure filler/noise
            filler = {"", "um", "uh", "yeah", "no", "always", "airline", "i don't know", "dont know", "i dunno"}
            if s.lower() not in filler:
                # remove common lead-in prepositions/phrases ("to", "on", "with", etc.)
                s = re.sub(r'^\s*(?:to|on|with|the|i was flying with|i flew with|flying with|flight with)\s+', '', s, flags=re.I)

                # trim punctuation/extra whitespace
                s = s.strip(" .,!?:;\"'()[]")
                s = re.sub(r'\s+', ' ', s).strip()

                # collapse duplicated words ("British British Airways")
                s = re.sub(r'\b(\w+)(?:\s+\1\b)+', r'\1', s, flags=re.I)

                # Title-case tokens
                parts = [p.capitalize() for p in s.split() if p]
                normalized = " ".join(parts)

                # Require the airline string to include either "airways" or "airline" (accept "airlines")
                if re.search(r'\b(?:airways|airline|airlines|always)\b', normalized, flags=re.I):
                    collected["Airline"] = normalized
                    newly_filled = True
                    next_field = next((k for k, v in collected.items() if v is None), None)

        # Departure Airport
        if not collected.get("Departure Airport"):
            m_air = re.search(r'\b([A-Za-z][A-ZaZ \-]{1,80}?)\s+airport\b', user_text, re.I)
            if m_air:
                name = m_air.group(1).strip()
                parts = [p.capitalize() for p in re.sub(r'[\-]+', ' ', name).split() if p]
                collected["Departure Airport"] = " ".join(parts) + " Airport"
            else:
                m_from = re.search(r'\b(?:from|depart(?:ed)?\s+from)\s+([A-Za-z][A-ZaZ \-]{1,80}?)\b', user_text, re.I)
                if m_from:
                    name = m_from.group(1).strip()
                    parts = [p.capitalize() for p in re.sub(r'[\-]+', ' ', name).split() if p]
                    collected["Departure Airport"] = " ".join(parts) + " Airport"
                else:
                    m_iata = re.search(r'\b(?:from|depart(?:ed)?\s+from)\s+([A-Za-z]{3})\b', user_text, re.I)
                    if m_iata:
                        collected["Departure Airport"] = m_iata.group(1).upper()

        # Arrival Airport
        if not collected.get("Arrival Airport"):
            m_air = re.search(r'\b([A-Za-z][A-ZaZ \-]{1,80}?)\s+airport\b', user_text, re.I)
            if m_air:
                name = m_air.group(1).strip()
                parts = [p.capitalize() for p in re.sub(r'[\-]+', ' ', name).split() if p]
                collected["Arrival Airport"] = " ".join(parts) + " Airport"
            else:
                m_to = re.search(r'\b(?:to|arriv(?:ed|ing)?\s+(?:at|in))\s+([A-Za-z][A-ZaZ \-]{1,80}?)\b', user_text, re.I)
                if m_to:
                    name = m_to.group(1).strip()
                    parts = [p.capitalize() for p in re.sub(r'[\-]+', ' ', name).split() if p]
                    collected["Arrival Airport"] = " ".join(parts) + " Airport"
                else:
                    m_iata = re.search(r'\b(?:to|arriv(?:ed|ing)?\s+(?:at|in))\s+([A-Za-z]{3})\b', user_text, re.I)
                    if m_iata:
                        collected["Arrival Airport"] = m_iata.group(1).upper()

        # Delay Hours
        if not collected.get("Delay Hours"):
            delay_str = parse_delay_hours(user_text)
            if delay_str:
                collected["Delay Hours"] = delay_str

        # Airline Response
        if not collected.get("Airline Response"):
            m = re.search(r'\b(?:airline|they)\s+(?:said|responded|offered)\s+(.{10,200})', user_text, re.I)
            if m:
                resp = m.group(1).strip()
                collected["Airline Response"] = resp

        # Email validation
        email_invalid = False
        if collected.get("Contact Email") and not re.match(r'^[A-Za-z0-9._%+\-]+@[A-Za-z0-9.\-]+\.[A-Za-z]{2,}$', collected["Contact Email"]):
            email_invalid = True
            collected["Contact Email"] = None

        # Determine newly filled and next field
        newly_filled = any(collected.get(k) != prev_collected.get(k) for k in CLAIM_FIELDS)
        next_field = next((k for k, v in collected.items() if v is None), None)

        # If we are asking "What did the airline say about your claim?",
        # accept any user sentence as the Airline Response (no regex required).
        if next_field == "Airline Response" and user_text:
            collected["Airline Response"] = user_text.strip()
            newly_filled = True
            # advance next_field to the next missing item
            next_field = next((k for k, v in collected.items() if v is None), None)

        # If we are asking for the flight number, accept many noisy spoken forms:
        # - contiguous tokens with letters+digits (e.g. "BA123")
        # - separated letters and digits ("b a 1 2 3" or "ba 123")
        # - spaced digits collapsed ("5 7 5 7 5 7 2")
        if next_field == "Flight Number" and user_text:
            s = re.sub(r'[^\w\s]', ' ', user_text)        # remove punctuation
            s = re.sub(r'\s+', ' ', s).strip()

            # 1) token containing both letters and digits (best match)
            tokens = re.findall(r'\b(?=\w*[A-Za-z])(?=\w*\d)\w+\b', s, flags=re.I)
            found_fn = None
            for t in tokens:
                letters = re.sub(r'[^A-Za-z]', '', t).upper()
                digits = re.sub(r'[^0-9]', '', t)
                if letters and digits:
                    candidate = letters + digits
                    # basic sanity: letters 1-4, digits 1-6
                    if 1 <= len(letters) <= 4 and 1 <= len(digits) <= 6:
                        found_fn = candidate
                        break

            # 2) letter token followed by digit token e.g. "ba 5657"
            if not found_fn:
                m = re.search(r'\b([A-Za-z]{1,4})\b\s+(\d{1,6})\b', s, flags=re.I)
                if m:
                    found_fn = re.sub(r'\s+', '', (m.group(1) + m.group(2))).upper()

            # 3) collapse all spaces and try e.g. "b a 1 2 3" -> "ba123"
            if not found_fn:
                collapsed = re.sub(r'\s+', '', s)
                if re.match(r'^[A-Za-z]{1,4}\d{1,6}$', collapsed, flags=re.I):
                    found_fn = collapsed.upper()

            if found_fn:
                collected["Flight Number"] = found_fn
                newly_filled = True
                next_field = next((k for k, v in collected.items() if v is None), None)

        # Get prompts from main_convo if available, otherwise use hardcoded
        if main_convo:
            prompts = main_convo.FIELD_PROMPTS
        else:
            # Fallback to hardcoded prompts
            prompts = {
                "Passenger Name": "What's your full name as it appears on your ticket?",
                "Contact Email": "It's quite unfair you had to go through all of that, please type in your email address into the text bar, We'll use it to contact you about your claim.",
                "Flight Number": "What's your flight number? It usually looks like BA123.",
                "Flight Date": "When was your flight?",
                "Airline": "Which airline were you flying with?",
                "Departure Airport": "Which airport did you depart from?",
                "Arrival Airport": "Which airport were you supposed to arrive at?",
                "Delay Hours": "About how many hours was your flight delayed?",
                "Airline Response": "What did the airline say about your claim?",
                "Claim Status": "What's the current status of the claim?"
            }

        # Decide next prompt and timeout
        if next_field is None:
            done = True
            if main_convo:
                next_prompt = main_convo.get_completion_message()
                silence_timeout = main_convo.get_timeout("completion")
            else:
                next_prompt = "Thank you. I have all the details. Please wait while I prepare your claim review..."
                silence_timeout = 2500
            return {
                "session_id": session_id, 
                "next_prompt": next_prompt, 
                "collected": collected, 
                "done": done, 
                "silence_timeout": silence_timeout,
                "redirect_url": f"{FRONTEND_URL}/claim-review.html?session_id={session_id}"
            }
        else:
            done = False
            silence_timeout = 2500
            if email_invalid:
                if main_convo:
                    next_prompt = main_convo.get_invalid_email_message()
                else:
                    next_prompt = "That doesn't look like a valid email address. Please provide a valid email (for example: name@example.com)."
            elif next_field == "Claim Status":
                step = collected.get("claim_status_step", 0)
                if main_convo:
                    prompt_result = main_convo.get_claim_status_prompt(step, user_text)
                    if len(prompt_result) == 3:  # completion case
                        next_prompt, new_step, status = prompt_result
                        collected["Claim Status"] = status
                        done = True
                    else:  # continue case
                        next_prompt, new_step = prompt_result
                        if new_step is not None:
                            collected["claim_status_step"] = new_step
                else:
                    # Fallback to hardcoded logic
                    if step == 0:
                        next_prompt = "Have you submitted a claim before?"
                        collected["claim_status_step"] = 1
                    elif step == 1:
                        if "yes" in user_text.lower():
                            next_prompt = "Have you received compensation?"
                            collected["claim_status_step"] = 2
                        elif "no" in user_text.lower():
                            collected["Claim Status"] = "New Claim"
                            done = True
                            next_prompt = "Thank you. I have all the details."
                        else:
                            next_prompt = "Please answer yes or no. Have you submitted a claim before?"
                    elif step == 2:
                        if "yes" in user_text.lower():
                            collected["Claim Status"] = "Resolved"
                            done = True
                            next_prompt = "Thank you. I have all the details."
                        elif "no" in user_text.lower():
                            collected["Claim Status"] = "Pending"
                            done = True
                            next_prompt = "Thank you. I have all the details."
                        else:
                            next_prompt = "Please answer yes or no. Have you received compensation?"
            else:
                if main_convo:
                    next_prompt = main_convo.get_field_prompt(next_field, newly_filled)
                else:
                    # Fallback to hardcoded logic
                    if newly_filled:
                        next_prompt = prompts.get(next_field, f"Could you tell me your {next_field.lower()}?")
                    else:
                        examples = {
                            "Passenger Name": "Please provide your full name as it appears on your ticket (e.g., John Doe).",
                            "Contact Email": "Please provide your email address (for example: name@example.com).",
                            "Flight Number": "Please provide your flight number (for example: BA123).",
                            "Flight Date": "Please provide the date of the flight (Year, Month & Date , an example is., 2023, July 15th).",
                            "Airline": "Please provide the airline name (for example: British Airways).",
                            "Departure Airport": "Please provide the departure airport (for example: London Heathrow).",
                            "Arrival Airport": "Please provide the arrival airport (for example: Amsterdam Schiphol).",
                            "Delay Hours": "Please tell me the delay duration in hours (for example: 3).",
                            "Airline Response": "Please describe how the airline responded (for example: they offered meal vouchers)."
                        }
                        specific = examples.get(next_field)
                        if specific:
                            next_prompt = f"Sorry, I didn't catch that. {specific} You also can use the text bar."
                        else:
                            next_prompt = f"Could you please provide your {next_field.lower()}?"

        # Set timeout if not already set
        if 'silence_timeout' not in locals():
            if main_convo:
                silence_timeout = main_convo.get_timeout("standard")
            else:
                silence_timeout = 2500

        # persist session
        _sessions[session_id] = collected

        return {"session_id": session_id, "next_prompt": next_prompt, "collected": collected, "done": done, "silence_timeout": silence_timeout}

    except Exception as e:
        print(f"Error in conversation_respond: {e}")
        traceback.print_exc()
        if main_convo:
            error_message = main_convo.get_error_message()
            timeout = main_convo.get_timeout("standard")
        else:
            error_message = "An error occurred. Please try again."
            timeout = 2500
        return {"error": str(e), "session_id": session_id, "next_prompt": error_message, "collected": {}, "done": False, "silence_timeout": timeout}

@app.get("/claim-review/{session_id}")
def get_claim_review(session_id: str):
    """
    Retrieve collected data for the claim review page
    """
    if session_id not in _sessions:
        raise HTTPException(status_code=404, detail="Session not found")
    
    collected = _sessions[session_id]
    # Remove internal tracking fields
    clean_data = {k: v for k, v in collected.items() if not k.startswith('claim_status_step')}
    
    return {
        "session_id": session_id,
        "collected_data": clean_data,
        "status": "ready_for_review"
    }

@app.post("/upload-document/{session_id}")
async def upload_document(
    session_id: str,
    file: UploadFile = File(...),
    document_type: str = Form(...)
):
    """
    Handle document uploads (passport, tickets, etc.)
    """
    if session_id not in _sessions:
        raise HTTPException(status_code=404, detail="Session not found")
    
    # Validate file type
    allowed_extensions = {'.pdf', '.jpg', '.jpeg', '.png', '.gif'}
    file_ext = os.path.splitext(file.filename)[1].lower()
    if file_ext not in allowed_extensions:
        raise HTTPException(status_code=400, detail="Invalid file type. Allowed: PDF, JPG, PNG, GIF")
    
    # Validate file size (10MB limit)
    max_size = 10 * 1024 * 1024  # 10MB
    file_content = await file.read()
    if len(file_content) > max_size:
        raise HTTPException(status_code=400, detail="File too large. Maximum size: 10MB")
    
    # Create uploads directory if it doesn't exist
    upload_dir = os.path.join(os.path.dirname(__file__), "uploads", session_id)
    os.makedirs(upload_dir, exist_ok=True)
    
    # Generate unique filename
    timestamp = datetime.datetime.now().strftime("%Y%m%d_%H%M%S")
    safe_filename = f"{document_type}_{timestamp}{file_ext}"
    file_path = os.path.join(upload_dir, safe_filename)
    
    # Save file
    with open(file_path, "wb") as f:
        f.write(file_content)
    
    # Store file info in session
    if 'uploaded_documents' not in _sessions[session_id]:
        _sessions[session_id]['uploaded_documents'] = []
    
    _sessions[session_id]['uploaded_documents'].append({
        "filename": safe_filename,
        "original_name": file.filename,
        "document_type": document_type,
        "file_path": file_path,
        "upload_time": timestamp,
        "file_size": len(file_content)
    })
    
    return {
        "message": "File uploaded successfully",
        "filename": safe_filename,
        "document_type": document_type
    }

@app.get("/documents/{session_id}")
def get_uploaded_documents(session_id: str):
    """
    Get list of uploaded documents for a session
    """
    if session_id not in _sessions:
        raise HTTPException(status_code=404, detail="Session not found")
    
    documents = _sessions[session_id].get('uploaded_documents', [])
    return {"documents": documents}

@app.delete("/document/{session_id}/{filename}")
def delete_document(session_id: str, filename: str):
    """
    Delete an uploaded document
    """
    if session_id not in _sessions:
        raise HTTPException(status_code=404, detail="Session not found")
    
    documents = _sessions[session_id].get('uploaded_documents', [])
    doc_to_remove = None
    
    for doc in documents:
        if doc['filename'] == filename:
            doc_to_remove = doc
            break
    
    if not doc_to_remove:
        raise HTTPException(status_code=404, detail="Document not found")
    
    # Remove file from filesystem
    try:
        if os.path.exists(doc_to_remove['file_path']):
            os.unlink(doc_to_remove['file_path'])
    except Exception as e:
        print(f"Error deleting file: {e}")
    
    # Remove from session
    documents.remove(doc_to_remove)
    
    return {"message": "Document deleted successfully"}

@app.post("/claim-submit-final")
async def submit_final_claim(request: Request):
    """
    Accept final claim data with documents and send to Zoro CRM
    """
    try:
        data = await request.json()
        session_id = data.get("session_id")
        
        if not session_id or session_id not in _sessions:
            raise HTTPException(status_code=404, detail="Session not found")
        
        # Get collected data and any updates from form
        session_data = _sessions[session_id]
        updated_data = data.get("claim_data", {})
        
        # Merge session data with form updates
        final_data = {**session_data, **updated_data}
        
        # Remove internal fields
        clean_data = {k: v for k, v in final_data.items() 
                     if not k.startswith('claim_status_step') and k != 'uploaded_documents'}
        
        # Get uploaded documents
        documents = session_data.get('uploaded_documents', [])
        
        if not ZOHO_ENABLED:
            # For testing without Zoho, just return success
            return {
                "success": True,
                "message": "Claim submitted successfully (test mode)",
                "claim_id": f"TEST_{session_id[:8]}",
                "documents_count": len(documents)
            }
        
        # Submit to Zoro CRM
        from .zoho_client import ZohoCRM
        zoho = ZohoCRM()
        
        # Create contact
        contact_payload = {}
        if email := clean_data.get("Contact Email"):
            contact_payload["Email"] = email
            name = clean_data.get("Passenger Name", "").strip()
            if name:
                parts = name.split()
                contact_payload["First_Name"] = parts[0]
                contact_payload["Last_Name"] = parts[-1] if len(parts) > 1 else parts[0]
        
        contact_id = zoho.create_or_update_contact(contact_payload) if contact_payload else None
        
        # Create claim
        claim_payload = {k: v for k, v in clean_data.items() if v is not None}
        if contact_id:
            claim_payload["Contact_Name"] = contact_id
        
        claim_id = zoho.create_claim(claim_payload)
        
        # TODO: Upload documents to Zoho (if API supports it)
        # For now, documents are stored locally
        
        # Clean up session
        del _sessions[session_id]
        
        return {
            "success": True,
            "message": "Claim submitted successfully",
            "claim_id": claim_id,
            "contact_id": contact_id,
            "documents_count": len(documents)
        }
        
    except Exception as e:
        print(f"Error submitting final claim: {e}")
        traceback.print_exc()
        raise HTTPException(status_code=500, detail=str(e))

# Add compensation estimate endpoint used by claim_review.html
@app.post("/estimate-compensation")
def estimate_compensation(payload: Dict[str, Any] = Body(...)):
    """
    Expects JSON: { "origin_iata": "LHR", "dest_iata": "CDG", "delay_hours": 4.5 }
    Returns: JSON with distance, delay_hours and compensation dict from estimate_claim_by_iata
    """
    try:
        origin = (payload.get("origin_iata") or "").strip().upper()
        dest = (payload.get("dest_iata") or "").strip().upper()
        delay_hours = float(payload.get("delay_hours", 0) or 0)

        if not origin or not dest:
            raise HTTPException(status_code=400, detail="origin_iata and dest_iata are required")

        result = estimate_claim_by_iata(origin, dest, delay_hours)
        return JSONResponse(content=result)

    except ValueError as ve:
        raise HTTPException(status_code=400, detail=str(ve))
    except HTTPException:
        raise
    except Exception as e:
        print(f"[estimate-compensation] Unexpected error: {e}")
        import traceback
        traceback.print_exc()
        raise HTTPException(status_code=500, detail="Internal Server Error")

# Reserve key and default first prompt text (used by frontend as the initial audio)
_FIRST_PROMPT_KEY = "__first_prompt__"
FIRST_PROMPT_TEXT = (
    "Hi, welcome to 261 Claims. I understand how frustrating flight delays can be, "
    "and I’m here to help you resolve it. Let’s get started."
)

def _generate_and_cache_first_prompt() -> Tuple[bytes, str]:
    """
    Generate the 'first prompt' audio and store it in the TTS_CACHE under a reserved key.
    Returns (audio_bytes, media_type).
    """
    audio_bytes, media_type = cached_tts(FIRST_PROMPT_TEXT)
    TTS_CACHE[_FIRST_PROMPT_KEY] = {"bytes": audio_bytes, "media_type": media_type}
    return audio_bytes, media_type

@app.on_event("startup")
def _startup_prepare_first_prompt() -> None:
    """
    Ensure the first prompt is generated at server startup so the frontend can fetch it immediately.
    """
    try:
        _generate_and_cache_first_prompt()
    except Exception:
        traceback.print_exc()

@app.get("/first-prompt")
def first_prompt():
    """
    Return pre-generated initial audio (first prompt). If missing, generate on demand.
    """
    entry = TTS_CACHE.get(_FIRST_PROMPT_KEY)
    if entry:
        audio = entry["bytes"]
        media_type = entry.get("media_type", "audio/wav")
    else:
        audio, media_type = _generate_and_cache_first_prompt()
    return StreamingResponse(io.BytesIO(audio), media_type=media_type, headers={"Content-Length": str(len(audio))})

@app.post("/trigger-first")
def trigger_first():
    """
    Regenerate the first prompt immediately (useful after changing voice ID / env).
    """
    try:
        _generate_and_cache_first_prompt()
        return JSONResponse(status_code=200, content={"status": "ok"})
    except Exception as e:
        traceback.print_exc()
        raise HTTPException(status_code=500, detail=str(e))<|MERGE_RESOLUTION|>--- conflicted
+++ resolved
@@ -377,11 +377,8 @@
 
 app.add_middleware(
     CORSMiddleware,
-<<<<<<< HEAD
     allow_origins=origins,  # Temporarily allow all origins
-=======
     allow_origins=origins, # Temporarily allow this origins
->>>>>>> 0c128040
     allow_credentials=True,
     allow_methods=["*"],
     allow_headers=["*"],
@@ -532,7 +529,7 @@
         except Exception:
             pass
 
-<<<<<<< HEAD
+
 # Simple in-memory cache for TTS audio
 TTS_CACHE = {}
 
@@ -636,7 +633,7 @@
         dummy_audio = _make_dummy_mp3()
         print(f"[cached_tts] Returning dummy audio due to exception")
         return dummy_audio, "audio/mpeg"
-=======
+
 # simple in-memory TTS cache
 TTS_CACHE: Dict[str, Dict[str, Any]] = {}
 
@@ -661,7 +658,6 @@
     if key in TTS_CACHE:
         c = TTS_CACHE[key]
         return c["bytes"], c["media_type"]
->>>>>>> 0c128040
 
     # Try ElevenLabs if configured (accept WAV or MP3)
     if ELEVEN_API_KEY and ELEVEN_VOICE_ID:
@@ -721,7 +717,6 @@
     TTS endpoint. Expects JSON {"text": "..."}.
     Returns audio stream with proper media type (audio/wav or audio/mpeg).
     """
-<<<<<<< HEAD
     print(f"[TTS] Endpoint called with payload: {payload}")  # Debug logging
     try:
         text = payload.get("text", "").strip()
@@ -754,7 +749,7 @@
             "traceback": traceback.format_exc()
         }
         raise HTTPException(status_code=500, detail=error_detail)
-=======
+
     text = (payload.get("text") or "").strip()
     if not text:
         raise HTTPException(status_code=400, detail="text is required")
@@ -762,7 +757,6 @@
     audio_bytes, media_type = cached_tts(text)
     headers = {"Content-Length": str(len(audio_bytes))}
     return StreamingResponse(io.BytesIO(audio_bytes), media_type=media_type, headers=headers)
->>>>>>> 0c128040
 
 @app.post("/submit-claim")
 def submit_claim(payload: ClaimPayload):
