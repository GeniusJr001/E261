from __future__ import annotations

import os
import re
import io
import sys
import json
import math
import uuid
import wave
import hashlib
import traceback
import tempfile
import datetime
import subprocess
import mimetypes
import shutil
import platform
from functools import lru_cache
from typing import Dict, Optional, List, Any, Tuple

import requests
import fastapi
import pydantic
from fastapi import FastAPI, UploadFile, File, HTTPException, Body, Request, Form
from fastapi.responses import StreamingResponse, JSONResponse, RedirectResponse, FileResponse
from fastapi.staticfiles import StaticFiles
from fastapi.middleware.cors import CORSMiddleware
from pydantic import BaseModel
from dotenv import load_dotenv

# Load environment once
load_dotenv()

def parse_date_from_text(text: str) -> Optional[str]:
    """
    Extract a date from free-form text and return ISO date string (YYYY-MM-DD),
    or None if no usable date found.

    Improvements:
    - Accept ordinals (23rd, 1st).
    - Accept numeric months and named months.
    - Accept years spoken as words (e.g. "twenty twenty five", "two thousand twenty five").
    - Accept day expressed as words (e.g. "twenty three").
    """
    if not text:
        return None
    t = text.strip().lower()

    # helper: convert small number words -> int (supports up to 999)
    units = {
        "zero": 0, "one": 1, "two": 2, "three": 3, "four": 4, "five": 5,
        "six": 6, "seven": 7, "eight": 8, "nine": 9, "ten": 10,
        "eleven": 11, "twelve": 12, "thirteen": 13, "fourteen": 14, "fifteen": 15,
        "sixteen": 16, "seventeen": 17, "eighteen": 18, "nineteen": 19
    }
    tens = {
        "twenty": 20, "thirty": 30, "forty": 40, "fifty": 50,
        "sixty": 60, "seventy": 70, "eighty": 80, "ninety": 90
    }

    def words_to_int(s: str) -> Optional[int]:
        # normalize separators
        s = re.sub(r'[\-\,]', ' ', s).strip()
        if not s:
            return None
        parts = s.split()
        val = 0
        i = 0
        while i < len(parts):
            p = parts[i]
            if p in units:
                val += units[p]
            elif p in tens:
                # handle e.g. "twenty five"
                v = tens[p]
                # next part might be unit
                if i + 1 < len(parts) and parts[i + 1] in units:
                    val += v + units[parts[i + 1]]
                    i += 1
                else:
                    val += v
            elif p == "hundred":
                # multiply previous unit (if any) or 1
                if val == 0:
                    val = 100
                else:
                    val *= 100
            elif p == "thousand":
                if val == 0:
                    val = 1000
                else:
                    val *= 1000
            else:
                # unknown token
                try:
                    # maybe it's numeric text
                    nv = int(p)
                    val += nv
                except Exception:
                    return None
            i += 1
        return val

    def parse_year_words(s: str) -> Optional[int]:
        s = s.strip()
        # direct numeric year
        mnum = re.search(r'\b(\d{4})\b', s)
        if mnum:
            return int(mnum.group(1))
        # common pattern: "two thousand twenty five"
        if "thousand" in s or "hundred" in s:
            v = words_to_int(s)
            if v and 1900 < v < 3000:
                return v
        # pattern: "twenty twenty five" -> 2000 + 25
        m = re.findall(r'\btwenty\b|\b' + r'|'.join(re.escape(k) for k in units.keys()) + r'|\b' + r'|'.join(re.escape(k) for k in tens.keys()), s)
        # Try to parse sequence after "twenty"
        if s.startswith("twenty"):
            rest = s[len("twenty"):].strip()
            if rest:
                small = words_to_int(rest)
                if small is not None and 0 <= small < 100:
                    return 2000 + small
                # also handle "twenty twenty five"
                parts = rest.split()
                if len(parts) >= 2:
                    first = words_to_int(parts[0])
                    second = words_to_int(" ".join(parts[1:]))
                    if first is not None and second is not None:
                        return 2000 + (first * 10 + second) if first < 100 else None
        # fallback: try to convert whole string to number words
        v = words_to_int(s)
        if v and 1900 < v < 3000:
            return v
        return None

    # remove ordinal suffixes like "23rd" -> "23"
    t_nosuf = re.sub(r'(\d+)(st|nd|rd|th)\b', r'\1', t, flags=re.I)

    # Try dateutil first if

    # month map
    month_names = {
        "january": 1, "jan": 1, "february": 2, "feb": 2, "march": 3, "mar": 3,
        "april": 4, "apr": 4, "may": 5, "june": 6, "jun": 6, "july": 7, "jul": 7,
        "august": 8, "aug": 8, "september": 9, "sep": 9, "sept": 9,
        "october": 10, "oct": 10, "november": 11, "nov": 11, "december": 12, "dec": 12
    }

    # 1) numeric day + month name + optional year (digits)
    m = re.search(r'\b(\d{1,2})\s*(?:of\s*)?([A-Za-z]+)\s*(\d{4}|\w+(?:[\s\-]\w+)*)?\b', t_nosuf, flags=re.I)
    if m:
        day_s = m.group(1)
        mon_s = m.group(2).lower()
        year_s = (m.group(3) or "").strip()
        try:
            day = int(day_s)
        except Exception:
            # maybe day is words like "twenty three"
            d2 = words_to_int(day_s)
            if d2 is None:
                day = None
            else:
                day = d2
        mon = month_names.get(mon_s.lower()[:3]) if mon_s.lower()[:3] in month_names else month_names.get(mon_s)
        if not mon:
            # try full names
            mon = month_names.get(mon_s)
        year = None
        if year_s:
            # if year_s is digits already handled by pattern; else try parse_year_words
            ynum = None
            try:
                ynum = int(year_s) if re.match(r'^\d{4}$', year_s) else None
            except Exception:
                ynum = None
            if ynum:
                year = ynum
            else:
                # try parse words to year
                py = parse_year_words(year_s)
                if py:
                    year = py
        if day and mon:
            if year is None:
                year = datetime.date.today().year
            try:
                dt = datetime.date(year, mon, day)
                return dt.isoformat()
            except Exception:
                pass

    # 2) month name + numeric day + optional year (e.g., "may 23 2025" or "may 23rd")
    m2 = re.search(r'\b([A-Za-z]+)\s+(\d{1,2})(?:st|nd|rd|th)?(?:,?\s*(\d{4}|\w+(?:[\s\-]\w+)*))?\b', t_nosuf, flags=re.I)
    if m2:
        mon_s = m2.group(1).lower()
        day = int(m2.group(2))
        year_s = (m2.group(3) or "").strip()
        mon = month_names.get(mon_s[:3]) if mon_s[:3] in month_names else month_names.get(mon_s)
        year = None
        if year_s:
            if re.match(r'^\d{4}$', year_s):
                year = int(year_s)
            else:
                py = parse_year_words(year_s)
                if py:
                    year = py
        if mon:
            if year is None:
                year = datetime.date.today().year
            try:
                dt = datetime.date(year, mon, day)
                return dt.isoformat()
            except Exception:
                pass

    # 3) numeric date like 24/08/2025 or 24-08-2025
    m3 = re.search(r'\b(\d{1,2})[\/\-](\d{1,2})[\/\-](\d{2,4})\b', t)
    if m3:
        d = int(m3.group(1)); mth = int(m3.group(2)); y = int(m3.group(3))
        if y < 100:
            y += 2000
        try:
            dt = datetime.date(y, mth, d)
            return dt.isoformat()
        except Exception:
            pass

    # 4) try to find "on <daywords> of <month> <yearwords>"
    m4 = re.search(r'\bon\s+((?:\w+\s?)+?)\s+of\s+([A-Za-z]+)(?:\s+((?:\w+\s?)+))?', t)
    if m4:
        daywords = m4.group(1).strip()
        mon_s = m4.group(2).strip()
        yearwords = (m4.group(3) or "").strip()
        day = words_to_int(daywords) or None
        mon = month_names.get(mon_s[:3]) if mon_s[:3] in month_names else month_names.get(mon_s)
        year = None
        if yearwords:
            # if yearwords is digits already handled by pattern; else try parse_year_words
            ynum = None
            try:
                ynum = int(yearwords) if re.match(r'^\d{4}$', yearwords) else None
            except Exception:
                ynum = None
            if ynum:
                year = ynum
            else:
                # try parse words to year
                py = parse_year_words(yearwords)
                if py:
                    year = py
        if day and mon:
            if year is None:
                year = datetime.date.today().year
            try:
                dt = datetime.date(year, mon, day)
                return dt.isoformat()
            except Exception:
                pass

    return None

import math
# optional airportsdata lookup
try:
    from airportsdata import airports as AIRPORTS
except Exception:
    AIRPORTS = None

def _haversine_km(lat1, lon1, lat2, lon2):
    # return distance in kilometers
    R = 6371.0
    phi1 = math.radians(lat1)
    phi2 = math.radians(lat2)
    dphi = math.radians(lat2 - lat1)
    dlambda = math.radians(lon2 - lon1)
    a = math.sin(dphi/2)**2 + math.cos(phi1)*math.cos(phi2)*math.sin(dlambda/2)**2
    c = 2 * math.atan2(math.sqrt(a), math.sqrt(1-a))
    return R * c

def _get_airport_coords(tok: Optional[str]):
    """Try to resolve an airport token (IATA or name) to (lat, lon)."""
    if not tok:
        return None
    tok = tok.strip()
    # if already 3-letter IATA
    if len(tok) == 3 and tok.isalpha():
        code = tok.upper()
        if AIRPORTS and code in AIRPORTS:
            rec = AIRPORTS[code]
            try:
                return float(rec.get("lat")), float(rec.get("lon"))
            except Exception:
                return None
        return None
    # try to find by substring match in name/city
    if AIRPORTS:
        tlow = tok.lower()
        for code, rec in AIRPORTS.items():
            name = str(rec.get("name", "") or "").lower()
            city = str(rec.get("city", "") or "").lower()
            if tlow in name or tlow in city or tlow == code.lower():
                try:
                    return float(rec.get("lat")), float(rec.get("lon"))
                except Exception:
                    continue
    return None

def compute_compensation_amount(session_map: Dict[str, Optional[str]]) -> Optional[str]:
    """
    Compute compensation according to simple EU-like rules:
      - <=1500 km and delay >= 3h -> €250
      - 1500-3500 km and delay >= 3h -> €400
      - >3500 km and delay >= 4h -> €600
    Returns formatted string like "€250.00" or None if cannot compute.
    """
    try:
        dep = session_map.get("Departure Airport") or session_map.get("Departure_Airport") or ""
        arr = session_map.get("Arrival Airport") or session_map.get("Arrival_Airport") or ""
        delay = session_map.get("Delay Hours") or session_map.get("Delay_Hours") or None

        # log if airportsdata not available so we can debug deploys that lack the package
        if not AIRPORTS:
            print("[compute_compensation_amount] airportsdata not available; cannot resolve IATA/name -> coords")

        if not dep or not arr or not delay:
            return None
        # normalize delay to float
        try:
            delay_v = float(str(delay))
        except Exception:
            # try to strip non-digits
            m = re.search(r'(\d+(?:\.\d+)?)', str(delay))
            if not m:
                return None
            delay_v = float(m.group(1))

        coords_a = _get_airport_coords(dep)
        coords_b = _get_airport_coords(arr)
        if not coords_a or not coords_b:
            return None
        dist_km = _haversine_km(coords_a[0], coords_a[1], coords_b[0], coords_b[1])

        # EU-like rules
        comp = 0.0
        if dist_km <= 1500:
            if delay_v >= 3:
                comp = 250.0
        elif dist_km <= 3500:
            if delay_v >= 3:
                comp = 400.0
        else:
            if delay_v >= 4:
                comp = 600.0
        if comp <= 0:
            return "€0.00"
        return f"€{comp:.2f}"
    except Exception as e:
        print("[compute_compensation_amount] error:", e)
        return None

def parse_delay_hours(text: str) -> Optional[str]:
    """
    Parse delay duration from free-form text and return normalized hours as a string.
    Accepts formats like:
      - "6 hours", "6hours", "6h", "6 hrs", "6.5 hours", "6h30"
      - word numbers like "six hours"
    Returns e.g. "6", "6.5" or None if not found.
    """
    if not text:
        return None
    t = text.lower().replace(',', '').strip()

    # pattern: "6h30" -> hours and minutes
    m = re.search(r'\b(\d{1,2})\s*h\s*(\d{1,2})\b', t)
    if m:
        hrs = int(m.group(1))
        mins = int(m.group(2))
        val = hrs + mins / 60.0
        # normalize: integer if whole number
        return str(int(val)) if val.is_integer() else str(round(val, 2))

    # pattern: numeric with units: "6", "6 hours", "6.5 hours", "6hrs"
    m2 = re.search(r'\b(\d+(?:\.\d+)?)\s*(?:hours?|hrs?|h)\b', t)
    if m2:
        v = float(m2.group(1))
        return str(int(v)) if v.is_integer() else str(round(v, 2))

    # pattern: contiguous like "6hours" without space
    m3 = re.search(r'\b(\d+(?:\.\d+)?)hours\b', t)
    if m3:
        v = float(m3.group(1))
        return str(int(v)) if v.is_integer() else str(round(v, 2))

    # word numbers fallback for common words (one..twenty)
    words_map = {
        "one": 1, "two": 2, "three": 3, "four": 4, "five": 5,
        "six": 6, "seven": 7, "eight": 8, "nine": 9, "ten": 10,
        "eleven": 11, "twelve": 12, "thirteen": 13, "fourteen": 14,
        "fifteen": 15, "sixteen": 16, "seventeen": 17, "eighteen": 18,
        "nineteen": 19, "twenty": 20
    }
    for word, num in words_map.items():
        if re.search(r'\b' + re.escape(word) + r'\b', t) and re.search(r'\bhours?\b|\bhrs?\b|\bh\b', t):
            return str(num)

    return None

def sanitize_passenger_name(name: str) -> str:
    """
    Remove common lead-in phrases from a spoken/text name like:
      "Hi, I'm John Doe", "Hello my name is Jane", "I'm Alice"
    and return a cleaned, title-cased name ("John Doe").
    """
    if not name:
        return name
    s = name.strip()
    # remove common greetings at the start
    s = re.sub(r'^(?:hi|hello|hey|hiya|greetings|good morning|good afternoon)[\s,!.:-]*', '', s, flags=re.I)
    # remove leading "I'm", "I am", "Im", "I’m", "my name is", "name is", "this is"
    s = re.sub(r'^(?:i\'?m|i am|im|my name is|name is|this is|it is)[\s,:-]*', '', s, flags=re.I)
    # remove any leading "my name's" or "my name" variants
    s = re.sub(r'^(?:my name(?:\'s)?)[\s,:-]*', '', s, flags=re.I)
    # strip surrounding punctuation and whitespace
    s = s.strip(" .,!?:;\"'()[]")
    # collapse multiple spaces
    s = re.sub(r'\s+', ' ', s)
    # title-case the name but keep existing capitalization for initials (simple approach)
    parts = [p.capitalize() for p in s.split(' ') if p]
    cleaned = " ".join(parts)
    return cleaned

<<<<<<< HEAD
# Import optional helpers and provide fallbacks
try:
    from .helpers import CLAIM_FIELDS, quick_pattern_extract
except Exception as _e:
    print(f"[startup] helpers import failed or missing: {_e} -- falling back to defaults")
    try:
        from .main_convo import CLAIM_FIELDS as CLAIM_FIELDS  # type: ignore
    except Exception:
        CLAIM_FIELDS = [
            "Passenger Name",
            "Contact Email",
            "Booking Reference",
            "Flight Number",
            "Flight Date",
            "Departure Airport",
            "Departure time",
            "Arrival Airport",
            "Arrival time",
            "Delay Hours",
            "Compensation Amount",
            "Claim Status",
            "Airline",
            "Airline Response"
        ]

# Try to import a compensation helper if present; otherwise we'll provide a local estimator wrapper
try:
    from .compensation import estimate_claim_by_iata
except Exception:
    def estimate_claim_by_iata(origin_iata: str, dest_iata: str, delay_hours: float) -> Dict[str, Any]:
        """Fallback estimator that uses local airportsdata/haversine logic.
        Returns a dict: {distance_km, delay_hours, compensation}
        """
        coords_a = _get_airport_coords(origin_iata)
        coords_b = _get_airport_coords(dest_iata)
        if not coords_a or not coords_b:
            raise ValueError("Could not resolve one or both IATA codes to coordinates")
        dist_km = _haversine_km(coords_a[0], coords_a[1], coords_b[0], coords_b[1])
        comp = 0.0
        if dist_km <= 1500:
            if delay_hours >= 3:
                comp = 250.0
        elif dist_km <= 3500:
            if delay_hours >= 3:
                comp = 400.0
        else:
            if delay_hours >= 4:
                comp = 600.0
        return {"distance_km": round(dist_km, 2), "delay_hours": delay_hours, "compensation": f"€{comp:.2f}"}
=======
# new import of shared helpers
from .helpers import CLAIM_FIELDS, quick_pattern_extract
from .compensation import estimate_claim_by_iata

# Load environment variables early so globals below pick them up
from dotenv import load_dotenv
load_dotenv()
>>>>>>> 21db9bc3

# env
ELEVEN_API_KEY = os.getenv("ELEVEN_API_KEY", "")
ELEVEN_STT_MODEL = os.getenv("ELEVEN_STT_MODEL", "scribe_v1")
if ELEVEN_STT_MODEL and ELEVEN_STT_MODEL.lower() in ("large", "large-v1", "large_v1"):
    ELEVEN_STT_MODEL = "scribe_v1"
ELEVEN_VOICE_ID = os.getenv("ELEVEN_VOICE_ID", "")
ZOHO_ENABLED = bool(os.getenv("ZOHO_CLIENT_ID") and os.getenv("ZOHO_CLIENT_SECRET") and os.getenv("ZOHO_REFRESH_TOKEN"))

app = FastAPI(title="E261 voice backend API")

# Enable CORS for frontend during development
# Load environment variables
load_dotenv()

# Environment-aware configuration
FRONTEND_URL = os.getenv('FRONTEND_URL', 'http://localhost:5173')
BACKEND_URL = os.getenv('BACKEND_URL', 'http://127.0.0.1:8000')

# CORS origins - includes development, production, and GitHub Pages
origins = [
    "http://localhost:5173",
    "http://127.0.0.1:5173",
    "https://geniusjr001.github.io",
    "https://geniusjr001.github.io/E261",
    "https://github.com",
    "https://*.github.io",
    "https://e261-voice-backend.onrender.com",
    "https://localhost:3000",
    "*",  # Temporarily allow all origins for debugging
    FRONTEND_URL,  # Environment-specific URL
]

# Remove duplicates and None values
origins = list(set(filter(None, origins)))

# Apply CORS middleware once. Keep this intentionally permissive during debugging; tighten for production.
app.add_middleware(
    CORSMiddleware,
    allow_origins=origins, # Temporarily allow this origins
    allow_credentials=True,
    allow_methods=["*"],
    allow_headers=["*"],
)

# Prefer React build from voice-intake/dist if present, else old frontend
react_build_path = os.path.abspath(os.path.join(os.path.dirname(__file__), "..", "voice-intake", "dist"))
html_frontend_path = os.path.abspath(os.path.join(os.path.dirname(__file__), "..", "voice_intake script", "frontend"))

# Serve React build under /app to avoid static mount capturing POST requests for API routes.
if os.path.isdir(react_build_path):
    app.mount("/app", StaticFiles(directory=react_build_path), name="react_app")
    index_file = os.path.join(react_build_path, "index.html")
    if os.path.isfile(index_file):
        @app.get("/", include_in_schema=False)
        def serve_react_index():
            # serve index for browser GETs at root, keep API routes free for POST/PUT/DELETE
            return FileResponse(index_file)
elif os.path.isdir(html_frontend_path):
    app.mount("/frontend", StaticFiles(directory=html_frontend_path), name="frontend")
    index_file = os.path.join(html_frontend_path, "voice_ui.html")
    if os.path.isfile(index_file):
        @app.get("/", include_in_schema=False)
        def serve_voice_ui():
            return FileResponse(index_file)
else:
    @app.get("/", include_in_schema=False)
    def root_placeholder():
        return {"status": "backend running - no frontend found. Put your frontend in 'voice_intake script/frontend' or build React into 'voice-intake/dist'."}

class ClaimPayload(BaseModel):
    data: Dict[str, str]

@app.get("/health")
def health():
    return {
        "status": "ok",
        "python_version": platform.python_version(),
        "fastapi_version": fastapi.__version__,
        "pydantic_version": pydantic.__version__,
        "environment": {
            "eleven_api_configured": bool(ELEVEN_API_KEY),
            "eleven_voice_configured": bool(ELEVEN_VOICE_ID),
            "eleven_api_key_length": len(ELEVEN_API_KEY) if ELEVEN_API_KEY else 0,
            "eleven_voice_id_length": len(ELEVEN_VOICE_ID) if ELEVEN_VOICE_ID else 0,
            "zoho_enabled": ZOHO_ENABLED,
            "frontend_url": FRONTEND_URL,
            "backend_url": BACKEND_URL
        }
    }

@app.get("/debug-env")
def debug_env():
    """Debug endpoint to check environment variables"""
    return {
        "eleven_api_key_present": bool(ELEVEN_API_KEY),
        "eleven_api_key_length": len(ELEVEN_API_KEY) if ELEVEN_API_KEY else 0,
        "eleven_voice_id_present": bool(ELEVEN_VOICE_ID),
        "eleven_voice_id_value": ELEVEN_VOICE_ID if ELEVEN_VOICE_ID else "None",
        "environment_vars": {
            "ELEVEN_API_KEY": "SET" if os.getenv("ELEVEN_API_KEY") else "NOT_SET",
            "ELEVEN_VOICE_ID": "SET" if os.getenv("ELEVEN_VOICE_ID") else "NOT_SET",
        }
    }

def _maybe_transcode_to_wav(src_path):
    """
    If src_path is not WAV, try to transcode to WAV using ffmpeg.
    Returns path_to_send (may be src_path if no transcode), and a flag whether we should remove it after send.
    """
    ext = os.path.splitext(src_path)[1].lower()
    if ext in ('.wav', '.pcm'):
        return src_path, False
    # preferred output WAV path
    out = tempfile.NamedTemporaryFile(delete=False, suffix='.wav')
    out_path = out.name
    out.close()
    try:
        # Use ffmpeg to convert to 16k mono WAV (ElevenLabs likes WAV)
        subprocess.run([
            'ffmpeg', '-y', '-i', src_path,
            '-ar', '16000', '-ac', '1', out_path
        ], check=True, stdout=subprocess.DEVNULL, stderr=subprocess.DEVNULL)
        return out_path, True
    except Exception as e:
        # ffmpeg not available or conversion failed; fall back to original file
        try:
            if os.path.exists(out_path):
                os.unlink(out_path)
        except Exception:
            pass
        print("Warning: ffmpeg transcode failed or not available:", e)
        return src_path, False

# ---- patch /stt handler ----
@app.post("/stt")
def stt(file: UploadFile = File(...)):
    """
    Accept multipart file, forward to ElevenLabs STT, return {"text": "..."}
    """
    if not ELEVEN_API_KEY:
        raise HTTPException(status_code=500, detail="ELEVEN_API_KEY not set")

    suffix = os.path.splitext(file.filename)[1] or ".wav"
    with tempfile.NamedTemporaryFile(delete=False, suffix=suffix) as tmp:
        shutil.copyfileobj(file.file, tmp)
        tmp_path = tmp.name

    send_path = tmp_path
    remove_send = False
    try:
        # try transcode if needed (webm/ogg/mp4/m4a etc.)
        send_path, remove_send = _maybe_transcode_to_wav(tmp_path)

        url = "https://api.elevenlabs.io/v1/speech-to-text"
        headers = {"xi-api-key": ELEVEN_API_KEY, "Accept": "application/json"}
        with open(send_path, "rb") as fh:
            # set content-type according to file ext
            ctype = mimetypes.guess_type(send_path)[0] or "application/octet-stream"
            files = {"file": (os.path.basename(send_path), fh, ctype)}
            data = {"model_id": ELEVEN_STT_MODEL}
            resp = requests.post(url, headers=headers, files=files, data=data, timeout=30)

        if resp.status_code >= 400:
            # log body for debugging
            print("ElevenLabs STT error:", resp.status_code, resp.text)
            raise HTTPException(status_code=502, detail={"eleven_error": resp.text, "status": resp.status_code})

        body = resp.json()
        text = (
            body.get("text")
            or body.get("transcript")
            or body.get("transcription")
            or (body.get("results") and body["results"][0].get("text"))
            or ""
        )
        return {"text": text.strip()}
    finally:
        # cleanup temps
        try:
            if os.path.exists(tmp_path):
                os.unlink(tmp_path)
        except Exception:
            pass
        try:
            if remove_send and send_path and os.path.exists(send_path):
                os.unlink(send_path)
        except Exception:
            pass

<<<<<<< HEAD
# simple in-memory TTS cache
TTS_CACHE: Dict[str, Dict[str, Any]] = {}
=======

# Simple in-memory cache for TTS audio
TTS_CACHE = {}

def _make_dummy_mp3():
    # Minimal MP3-like header + silence padding for fallback
    return b"\xff\xfb\x90\x00" + b"\x00" * 1024
>>>>>>> 21db9bc3


def _detect_media_type_from_bytes(b: bytes) -> str:
    # Simple magic checks: WAV (RIFF), MP3 (ID3 or frame sync)
    try:
        if len(b) >= 12 and b[0:4] == b"RIFF" and b[8:12] == b"WAVE":
            return "audio/wav"
        if len(b) >= 3 and b[0:3] == b"ID3":
            return "audio/mpeg"
        if len(b) >= 2 and (b[0] & 0xFF) == 0xFF and (b[1] & 0xE0) == 0xE0:
            return "audio/mpeg"
    except Exception:
        pass
    return "application/octet-stream"


def _generate_silent_wav(duration_sec: float = 0.6, sample_rate: int = 16000, channels: int = 1, sampwidth: int = 2) -> bytes:
    """Return bytes for a short silent WAV file."""
    n_frames = int(duration_sec * sample_rate)
    buf = io.BytesIO()
    with wave.open(buf, "wb") as wf:
        wf.setnchannels(channels)
        wf.setsampwidth(sampwidth)
        wf.setframerate(sample_rate)
        silence_frame = (0).to_bytes(sampwidth, byteorder="little", signed=True)
        wf.writeframes(silence_frame * n_frames * channels)
    return buf.getvalue()


def cached_tts(text: str) -> Tuple[bytes, str]:
    """
    Return (audio_bytes, media_type). Accept WAV or MP3 from ElevenLabs and pass through.
    Fall back to local TTS or a short silent WAV.
    """
    key = hashlib.md5(text.encode("utf-8")).hexdigest()
    if key in TTS_CACHE:
        c = TTS_CACHE[key]
        return c["bytes"], c["media_type"]

    # Try ElevenLabs if configured (accept WAV or MP3)
    if ELEVEN_API_KEY and ELEVEN_VOICE_ID:
        try:
            url = f"https://api.elevenlabs.io/v1/text-to-speech/{ELEVEN_VOICE_ID}/stream"
            headers = {
                "xi-api-key": ELEVEN_API_KEY,
                "Accept": "audio/wav, audio/mpeg;q=0.9, */*",
                "Content-Type": "application/json",
            }
            body = {"text": text, "voice_settings": {"stability": 0.5, "similarity_boost": 0.75}}
            print(f"[cached_tts] Requesting ElevenLabs TTS for text hash={key} len={len(text)}")
            resp = requests.post(url, headers=headers, json=body, timeout=30)
            print(f"[cached_tts] ElevenLabs status={resp.status_code} content-type={resp.headers.get('Content-Type')}")
            try:
                preview = resp.content[:64]
                print(f"[cached_tts] preview hex len={len(resp.content)}: {preview.hex()}")
            except Exception:
                pass
            if resp.status_code == 200 and resp.content:
                audio_bytes = resp.content
                ct = (resp.headers.get("content-type") or "").lower()
                # WAV detection
                if audio_bytes[:4] == b"RIFF" or "wav" in ct:
                    media_type = "audio/wav"
                elif audio_bytes[:3] == b"ID3" or (len(audio_bytes) > 1 and audio_bytes[0] == 0xFF and (audio_bytes[1] & 0xE0) == 0xE0) or "mpeg" in ct or "mp3" in ct:
                    media_type = "audio/mpeg"
                else:
                    media_type = _detect_media_type_from_bytes(audio_bytes)

                if media_type:
                    TTS_CACHE[key] = {"bytes": audio_bytes, "media_type": media_type}
                    return audio_bytes, media_type
        except Exception:
            traceback.print_exc()

    # Local pyttsx3 fallback if available (optional)
    try:
        from .server_api import _tts_with_pyttsx3  # keep backwards compatibility if defined elsewhere
    except Exception:
        _tts_with_pyttsx3 = None

    if _tts_with_pyttsx3:
        try:
            local = _tts_with_pyttsx3(text)
            if local:
                TTS_CACHE[key] = {"bytes": local, "media_type": "audio/wav"}
                return local, "audio/wav"
        except Exception:
            pass

    # Final safe fallback: short silent WAV
    audio = _generate_silent_wav()
    TTS_CACHE[key] = {"bytes": audio, "media_type": "audio/wav"}
    return audio, "audio/wav"

from fastapi import Body
from starlette.responses import StreamingResponse

<<<<<<< HEAD
@app.post("/tts")
def tts(payload: Dict[str, Any] = Body(...)):
    """
    Text-to-speech endpoint supporting either:
      - {"text": "..."} to synthesize arbitrary text
      - {"field": "Passenger Name"} to synthesize a configured prompt from main_convo.FIELD_PROMPTS
    Returns audio stream with the detected media type and Content-Length header.
    """
    try:
        # prefer explicit field -> map to main_convo prompt when available
        text: Optional[str] = None
        if isinstance(payload, dict):
            field_key = payload.get("field")
            if field_key and main_convo:
                prompts = getattr(main_convo, "FIELD_PROMPTS", None) or {}
                text = prompts.get(field_key) or prompts.get(field_key.replace("_", " ")) or None
                if not text and hasattr(main_convo, "get_field_prompt"):
                    try:
                        text = main_convo.get_field_prompt(field_key)
                    except Exception:
                        text = None

            if not text:
                text = (payload.get("text") or "").strip()

        if not text:
            raise HTTPException(status_code=400, detail="missing text or field")

        audio_bytes, media_type = cached_tts(text)
        headers = {"Content-Length": str(len(audio_bytes))}
        return StreamingResponse(io.BytesIO(audio_bytes), media_type=media_type or "application/octet-stream", headers=headers)
    except HTTPException:
        raise
    except Exception as e:
        print(f"[TTS] Unexpected error: {e}")
        traceback.print_exc()
        raise HTTPException(status_code=500, detail=str(e))


# convenience endpoint to synthesize an existing prompt by field name (GET)
@app.get("/tts-prompt/{field}")
def tts_prompt(field: str):
    """
    Synthesize a prompt from main_convo.FIELD_PROMPTS by field key.
    Useful for quickly generating audio for the configured questions.
=======
# simple in-memory TTS cache
TTS_CACHE: Dict[str, Dict[str, Any]] = {}

def _generate_silent_wav(duration_sec: float = 0.6, sample_rate: int = 16000, channels: int = 1, sampwidth: int = 2) -> bytes:
    """Return bytes for a short silent WAV file."""
    n_frames = int(duration_sec * sample_rate)
    buf = io.BytesIO()
    with wave.open(buf, "wb") as wf:
        wf.setnchannels(channels)
        wf.setsampwidth(sampwidth)
        wf.setframerate(sample_rate)
        silence_frame = (0).to_bytes(sampwidth, byteorder="little", signed=True)
        wf.writeframes(silence_frame * n_frames * channels)
    return buf.getvalue()

def cached_tts(text: str) -> Tuple[bytes, str]:
    """
    Return (audio_bytes, media_type). Accept WAV or MP3 from ElevenLabs and pass through.
    Fall back to local TTS or a short silent WAV.
    """
    key = hashlib.md5(text.encode("utf-8")).hexdigest()
    if key in TTS_CACHE:
        c = TTS_CACHE[key]
        return c["bytes"], c["media_type"]

    # Try ElevenLabs if configured (accept WAV or MP3)
    if ELEVEN_API_KEY and ELEVEN_VOICE_ID:
        try:
            url = f"https://api.elevenlabs.io/v1/text-to-speech/{ELEVEN_VOICE_ID}/stream"
            headers = {
                "xi-api-key": ELEVEN_API_KEY,
                "Accept": "audio/wav, audio/mpeg;q=0.9",
                "Content-Type": "application/json",
            }
            body = {"text": text, "voice_settings": {"stability": 0.5, "similarity_boost": 0.75}}
            resp = requests.post(url, headers=headers, json=body, timeout=30)
            if resp.status_code == 200 and resp.content:
                audio_bytes = resp.content
                ct = (resp.headers.get("content-type") or "").lower()
                # WAV detection
                if audio_bytes[:4] == b"RIFF" or "wav" in ct:
                    media_type = "audio/wav"
                # MP3 detection: ID3 tag or MPEG frame header 0xFFEx/0xFFF...
                elif audio_bytes[:3] == b"ID3" or (len(audio_bytes) > 1 and audio_bytes[0] == 0xFF and (audio_bytes[1] & 0xE0) == 0xE0) or "mpeg" in ct or "mp3" in ct:
                    media_type = "audio/mpeg"
                else:
                    media_type = None

                if media_type:
                    TTS_CACHE[key] = {"bytes": audio_bytes, "media_type": media_type}
                    return audio_bytes, media_type
        except Exception:
            traceback.print_exc()

    # Local pyttsx3 fallback if available (optional)
    try:
        from .server_api import _tts_with_pyttsx3  # keep backwards compatibility if defined elsewhere
    except Exception:
        _tts_with_pyttsx3 = None

    if _tts_with_pyttsx3:
        try:
            local = _tts_with_pyttsx3(text)
            if local:
                TTS_CACHE[key] = {"bytes": local, "media_type": "audio/wav"}
                return local, "audio/wav"
        except Exception:
            pass

    # Final safe fallback: short silent WAV
    audio = _generate_silent_wav()
    TTS_CACHE[key] = {"bytes": audio, "media_type": "audio/wav"}
    return audio, "audio/wav"

from fastapi import Body
from starlette.responses import StreamingResponse

@app.post("/tts")
def tts(payload: Dict[str, Any] = Body(...)):
    """
    TTS endpoint. Expects JSON {"text": "..."}.
    Returns audio stream with proper media type (audio/wav or audio/mpeg).
>>>>>>> 21db9bc3
    """
    if not main_convo:
        raise HTTPException(status_code=404, detail="main_convo not available on server")
    prompts = getattr(main_convo, "FIELD_PROMPTS", {}) or {}
    text = prompts.get(field) or prompts.get(field.replace("_", " ")) or None
    if not text and hasattr(main_convo, "get_field_prompt"):
        try:
            text = main_convo.get_field_prompt(field)
        except Exception:
            text = None
    if not text:
        raise HTTPException(status_code=404, detail=f"Prompt for '{field}' not found")
    try:
        audio_bytes, media_type = cached_tts(text)
        headers = {"Content-Length": str(len(audio_bytes))}
        return StreamingResponse(io.BytesIO(audio_bytes), media_type=media_type or "application/octet-stream", headers=headers)
    except Exception as e:
        print(f"[tts-prompt] error synthesizing '{field}': {e}")
        traceback.print_exc()
        raise HTTPException(status_code=500, detail=str(e))

    text = (payload.get("text") or "").strip()
    if not text:
        raise HTTPException(status_code=400, detail="text is required")

    audio_bytes, media_type = cached_tts(text)
    headers = {"Content-Length": str(len(audio_bytes))}
    return StreamingResponse(io.BytesIO(audio_bytes), media_type=media_type, headers=headers)

@app.post("/submit-claim")
def submit_claim(payload: ClaimPayload):
    """
    Receive structured claim data: payload.data (mapping of field API names or friendly names).
    Creates/updates contact and creates claim. Returns ids.
    """
    if not ZOHO_ENABLED:
        raise HTTPException(status_code=500, detail="Zoho env vars not set")

    # use central client used elsewhere
    try:
        from .zoho_client import zoho_client
    except Exception as e:
        print("submit_claim: failed to import zoho_client:", e)
        raise HTTPException(status_code=500, detail="zoho client not available")

    data = payload.data or {}
    # Build contact payload if email/name present
    contact_payload = {}
    email = data.get("Contact Email") or data.get("Contact_Email")
    if email:
        contact_payload["Email"] = email
        name = data.get("Passenger Name") or data.get("Passenger_Name") or ""
        if name:
            parts = name.split()
            contact_payload["First_Name"] = parts[0]
            contact_payload["Last_Name"] = parts[-1] if len(parts) > 1 else parts[0]

    try:
        # If your zoho_client has create_or_update_contact, use it; otherwise create_lead will include contact info.
        contact_id = None
        if contact_payload and hasattr(zoho_client, "create_or_update_contact"):
            contact_id = zoho_client.create_or_update_contact(contact_payload)

        # build lead/claim payload - normalize keys to underscore form
        claim_api_payload = {}
        for k, v in data.items():
            if v is None:
                continue
            key = k.replace(" ", "_")
            claim_api_payload[key] = v

        if contact_id:
            claim_api_payload["Contact_Name"] = contact_id

        # create lead/claim — prefer unified create_lead if available
        if hasattr(zoho_client, "create_lead"):
            claim_id = zoho_client.create_lead(claim_api_payload)
        elif hasattr(zoho_client, "create_claim"):
            claim_id = zoho_client.create_claim(claim_api_payload)
        else:
            raise RuntimeError("zoho_client has no create_lead/create_claim method")

    except Exception as e:
        print("submit_claim: zoho error:", e)
        raise HTTPException(status_code=502, detail=str(e))

    return {"contact_id": contact_id, "claim_id": claim_id}

# simple in-memory sessions: session_id -> collected dict
_sessions: Dict[str, Dict[str, Optional[str]]] = {}

# allow importing prompts from scripts safely (optional)
main_convo = None
scripts_path = os.path.abspath(os.path.join(os.path.dirname(__file__), "..", "scripts"))
if os.path.exists(scripts_path):
    sys.path.insert(0, scripts_path)

try:
    from . import main_convo
except ImportError as e:
    print(f"Warning: main_convo module not found: {e}")
    main_convo = None
except Exception as e:
    print(f"Error importing main_convo: {e}")
    main_convo = None

@app.post("/conversation/start")
def conversation_start():
    session_id = str(uuid.uuid4())
    _sessions[session_id] = {k: None for k in CLAIM_FIELDS}
    _sessions[session_id]["claim_status_step"] = 0

    # Use main_convo if available, otherwise fallback to hardcoded
    if main_convo:
        initial_prompt = main_convo.get_initial_prompt()
        timeout = main_convo.get_timeout("open_ended")
    else:
        # Fallback to hardcoded values
        intro_line = (
        "Hi, welcome to 261 Claims. I understand how frustrating flight delays can be, "
        "and I’m here to help you resolve it. Let’s get started."
        )
        open_ended = (
        "Can you explain what really happened? You can include as many details as you want, "
        "such as your name, flight number, airline, and the delay duration."
        )
        initial_prompt = f"{intro_line} {open_ended}"
        timeout = 10000

    return {"session_id": session_id, "prompt": initial_prompt, "silence_timeout": timeout}

@app.post("/conversation/respond")
async def conversation_respond(session_id: str, request: Request, file: UploadFile | None = File(None), payload: dict | str | None = Body(None)):
    try:
        if session_id not in _sessions:
            raise HTTPException(status_code=400, detail="invalid session_id")

        try:
            print(f"DEBUG /conversation/respond called session_id={session_id} file_present={bool(file)} payload_type={type(payload).__name__}")
        except Exception:
            pass

        # Normalize incoming text (payload dict/string, JSON body, or raw body)
        user_text = None
        if payload is not None:
            if isinstance(payload, dict):
                user_text = (payload.get("text") or "").strip()
            elif isinstance(payload, str):
                user_text = payload.strip()

        if user_text is None:
            try:
                j = await request.json()
                if isinstance(j, dict) and "text" in j:
                    user_text = (j.get("text") or "").strip()
                elif isinstance(j, str):
                    user_text = j.strip()
            except Exception:
                try:
                    raw = (await request.body()).decode("utf-8", errors="ignore").strip()
                    if raw:
                        try:
                            import json
                            parsed = json.loads(raw)
                            if isinstance(parsed, dict) and "text" in parsed:
                                user_text = (parsed.get("text") or "").strip()
                            elif isinstance(parsed, str):
                                user_text = parsed.strip()
                        except Exception:
                            user_text = raw
                except Exception:
                    user_text = None

        # --- NEW: normalize common noisy transcripts before extraction ---
        if user_text:
            # collapse immediate duplicated words: "my my" -> "my"
            user_text = re.sub(r'\b(\w+)(?:\s+\1\b)+', r'\1', user_text, flags=re.I)

            # collapse sequences of single letters separated by spaces into contiguous letters:
            # e.g. "b a" -> "ba", "b a 5 6" -> "ba56", "5 6 5 7" -> "5657"
            def _collapse_spaced_sequences(s: str) -> str:
                # letter groups of 2+ single-letter tokens -> join
                s = re.sub(r'\b(?:(?:[A-Za-z])\s+){1,}[A-ZaZ]\b',
                           lambda m: m.group(0).replace(' ', ''), s)
                # letter group followed by digits: "b a 123" -> "ba123"
                s = re.sub(r'\b((?:[A-ZaZ]\s+)+[A-ZaZ])\s+(\d+)\b',
                           lambda m: m.group(1).replace(' ', '') + m.group(2), s)
                # sequences of spaced digits -> join "5 6 5 7" -> "5657"
                s = re.sub(r'\b(\d(?:\s+\d){1,})\b', lambda m: m.group(0).replace(' ', ''), s)
                return s

            user_text = _collapse_spaced_sequences(user_text)
            # trim extra whitespace
            user_text = re.sub(r'\s+', ' ', user_text).strip()
        # If no text and file present, run STT (ElevenLabs)
        if user_text is None and file is not None:
            if not ELEVEN_API_KEY:
                raise HTTPException(status_code=500, detail="ELEVEN_API_KEY not set")
            suffix = os.path.splitext(file.filename)[1] or ".wav"
            with tempfile.NamedTemporaryFile(delete=False, suffix=suffix) as tmp:
                shutil.copyfileobj(file.file, tmp)
                tmp_path = tmp.name

            send_path = tmp_path
            remove_send = False
            try:
                send_path, remove_send = _maybe_transcode_to_wav(tmp_path)
                url = "https://api.elevenlabs.io/v1/speech-to-text"
                headers = {"xi-api-key": ELEVEN_API_KEY, "Accept": "application/json"}
                with open(send_path, "rb") as fh:
                    ctype = mimetypes.guess_type(send_path)[0] or "application/octet-stream"
                    files = {"file": (os.path.basename(send_path), fh, ctype)}
                    data = {"model_id": ELEVEN_STT_MODEL}
                    resp = requests.post(url, headers=headers, files=files, data=data, timeout=30)
                if resp.status_code >= 400:
                    print("ElevenLabs STT error (respond):", resp.status_code, resp.text)
                    raise HTTPException(status_code=502, detail={"eleven_error": resp.text, "status": resp.status_code})
                body = resp.json()
                user_text = (body.get("text") or body.get("transcript") or "").strip()
            finally:
                try:
                    if os.path.exists(tmp_path):
                        os.unlink(tmp_path)
                except Exception:
                    pass
                try:
                    if remove_send and send_path and os.path.exists(send_path):
                        os.unlink(send_path)
                except Exception:
                    pass

        collected = _sessions[session_id]
        prev_collected = dict(collected)

        # If still no text, ask user to repeat (short-circuit)
        if not user_text:
            hint = "I didn't catch that — could you repeat your response? You also can use the text bar."
            next_field = next((k for k, v in collected.items() if v is None), None)
            if next_field:
                next_prompt = f"{hint} (I'm asking for: {next_field})"
            else:
                next_prompt = hint
            return {"session_id": session_id, "next_prompt": next_prompt, "collected": collected, "done": False, "silence_timeout": 2500}

        # --- Extraction logic ---

        # Passenger Name
        if not collected.get("Passenger Name"):
            m = re.search(r'\b(?:my name is|name is|i am|i\'m|im)\s+([A-Za-z][A-ZaZ\s\'\-]{0,80})', user_text, re.I)
            if m:
                name = sanitize_passenger_name(m.group(1))
                if name:
                    collected["Passenger Name"] = name

        # Contact Email
        if not collected.get("Contact Email"):
            m = re.search(r'([A-Za-z0-9._%+\-]+@[A-Za-z0-9.\-]+\.[A-Za-z]{2,})', user_text)
            if m:
                candidate = m.group(1).strip().strip('.,;:!?)("\'')
                collected["Contact Email"] = candidate

        # Flight Number
        if not collected.get("Flight Number"):
            m = re.search(r'\b([A-Za-z]{1,3}(?:\s+[A-Za-z]{1,3})*)\s*(\d{1,6})\b', user_text)
            if m:
                letters = re.sub(r'\s+', '', m.group(1)).upper()
                numbers = m.group(2)
                fn = letters + numbers
                if re.match(r'^[A-Z]{1,4}\d+$', fn):
                    collected["Flight Number"] = fn
            else:
                m2 = re.search(r'\bflight\b[^A-Za-z0-9]*([A-Za-z]+)\s*(\d+)\b', user_text, re.I)
                if m2:
                    letters = re.sub(r'\s+', '', m2.group(1)).upper()
                    numbers = m2.group(2)
                    fn = letters + numbers
                    if re.match(r'^[A-Z]{1,4}\d+$', fn):
                        collected["Flight Number"] = fn

        # Flight Date
        if not collected.get("Flight Date"):
            date_str = parse_date_from_text(user_text)
            if date_str:
                collected["Flight Date"] = date_str

        # Airline
        if not collected.get("Airline"):
            m = re.search(r'\b(?:flying with|airline|on)\s+([A-Za-z][A-ZaZ\s]{0,80})', user_text, re.I)
            if m:
                airline = m.group(1).strip()
                collected["Airline"] = airline.title()
        if not collected.get("Airline") and user_text:
            s = user_text.strip()

            # ignore pure filler/noise
            filler = {"", "um", "uh", "yeah", "no", "always", "airline", "i don't know", "dont know", "i dunno"}
            if s.lower() not in filler:
                # remove common lead-in prepositions/phrases ("to", "on", "with", etc.)
                s = re.sub(r'^\s*(?:to|on|with|the|i was flying with|i flew with|flying with|flight with)\s+', '', s, flags=re.I)

                # trim punctuation/extra whitespace
                s = s.strip(" .,!?:;\"'()[]")
                s = re.sub(r'\s+', ' ', s).strip()

                # collapse duplicated words ("British British Airways")
                s = re.sub(r'\b(\w+)(?:\s+\1\b)+', r'\1', s, flags=re.I)

                # Title-case tokens
                parts = [p.capitalize() for p in s.split() if p]
                normalized = " ".join(parts)

                # Require the airline string to include either "airways" or "airline" (accept "airlines")
                if re.search(r'\b(?:airways|airline|airlines|always)\b', normalized, flags=re.I):
                    collected["Airline"] = normalized
                    newly_filled = True
                    next_field = next((k for k, v in collected.items() if v is None), None)

        # Departure Airport
        if not collected.get("Departure Airport"):
            m_air = re.search(r'\b([A-Za-z][A-ZaZ \-]{1,80}?)\s+airport\b', user_text, re.I)
            if m_air:
                name = m_air.group(1).strip()
                parts = [p.capitalize() for p in re.sub(r'[\-]+', ' ', name).split() if p]
                collected["Departure Airport"] = " ".join(parts) + " Airport"
            else:
                m_from = re.search(r'\b(?:from|depart(?:ed)?\s+from)\s+([A-Za-z][A-ZaZ \-]{1,80}?)\b', user_text, re.I)
                if m_from:
                    name = m_from.group(1).strip()
                    parts = [p.capitalize() for p in re.sub(r'[\-]+', ' ', name).split() if p]
                    collected["Departure Airport"] = " ".join(parts) + " Airport"
                else:
                    m_iata = re.search(r'\b(?:from|depart(?:ed)?\s+from)\s+([A-Za-z]{3})\b', user_text, re.I)
                    if m_iata:
                        collected["Departure Airport"] = m_iata.group(1).upper()

        # Arrival Airport
        if not collected.get("Arrival Airport"):
            m_air = re.search(r'\b([A-Za-z][A-ZaZ \-]{1,80}?)\s+airport\b', user_text, re.I)
            if m_air:
                name = m_air.group(1).strip()
                parts = [p.capitalize() for p in re.sub(r'[\-]+', ' ', name).split() if p]
                collected["Arrival Airport"] = " ".join(parts) + " Airport"
            else:
                m_to = re.search(r'\b(?:to|arriv(?:ed|ing)?\s+(?:at|in))\s+([A-Za-z][A-ZaZ \-]{1,80}?)\b', user_text, re.I)
                if m_to:
                    name = m_to.group(1).strip()
                    parts = [p.capitalize() for p in re.sub(r'[\-]+', ' ', name).split() if p]
                    collected["Arrival Airport"] = " ".join(parts) + " Airport"
                else:
                    m_iata = re.search(r'\b(?:to|arriv(?:ed|ing)?\s+(?:at|in))\s+([A-Za-z]{3})\b', user_text, re.I)
                    if m_iata:
                        collected["Arrival Airport"] = m_iata.group(1).upper()

        # Delay Hours
        if not collected.get("Delay Hours"):
            delay_str = parse_delay_hours(user_text)
            if delay_str:
                collected["Delay Hours"] = delay_str

        # Airline Response
        if not collected.get("Airline Response"):
            m = re.search(r'\b(?:airline|they)\s+(?:said|responded|offered)\s+(.{10,200})', user_text, re.I)
            if m:
                resp = m.group(1).strip()
                collected["Airline Response"] = resp

        # Email validation
        email_invalid = False
        if collected.get("Contact Email") and not re.match(r'^[A-Za-z0-9._%+\-]+@[A-Za-z0-9.\-]+\.[A-Za-z]{2,}$', collected["Contact Email"]):
            email_invalid = True
            collected["Contact Email"] = None

        # Determine newly filled and next field
        newly_filled = any(collected.get(k) != prev_collected.get(k) for k in CLAIM_FIELDS)
        next_field = next((k for k, v in collected.items() if v is None), None)

        # If we are asking "What did the airline say about your claim?",
        # accept any user sentence as the Airline Response (no regex required).
        if next_field == "Airline Response" and user_text:
            collected["Airline Response"] = user_text.strip()
            newly_filled = True
            # advance next_field to the next missing item
            next_field = next((k for k, v in collected.items() if v is None), None)

        # If we are asking for the flight number, accept many noisy spoken forms:
        # - contiguous tokens with letters+digits (e.g. "BA123")
        # - separated letters and digits ("b a 1 2 3" or "ba 123")
        # - spaced digits collapsed ("5 7 5 7 5 7 2")
        if next_field == "Flight Number" and user_text:
            s = re.sub(r'[^\w\s]', ' ', user_text)        # remove punctuation
            s = re.sub(r'\s+', ' ', s).strip()

            # 1) token containing both letters and digits (best match)
            tokens = re.findall(r'\b(?=\w*[A-Za-z])(?=\w*\d)\w+\b', s, flags=re.I)
            found_fn = None
            for t in tokens:
                letters = re.sub(r'[^A-Za-z]', '', t).upper()
                digits = re.sub(r'[^0-9]', '', t)
                if letters and digits:
                    candidate = letters + digits
                    # basic sanity: letters 1-4, digits 1-6
                    if 1 <= len(letters) <= 4 and 1 <= len(digits) <= 6:
                        found_fn = candidate
                        break

            # 2) letter token followed by digit token e.g. "ba 5657"
            if not found_fn:
                m = re.search(r'\b([A-Za-z]{1,4})\b\s+(\d{1,6})\b', s, flags=re.I)
                if m:
                    found_fn = re.sub(r'\s+', '', (m.group(1) + m.group(2))).upper()

            # 3) collapse all spaces and try e.g. "b a 1 2 3" -> "ba123"
            if not found_fn:
                collapsed = re.sub(r'\s+', '', s)
                if re.match(r'^[A-Za-z]{1,4}\d{1,6}$', collapsed, flags=re.I):
                    found_fn = collapsed.upper()

            if found_fn:
                collected["Flight Number"] = found_fn
                newly_filled = True
                next_field = next((k for k, v in collected.items() if v is None), None)

        # Get prompts from main_convo if available, otherwise use hardcoded
        if main_convo:
            prompts = main_convo.FIELD_PROMPTS
        else:
            # Fallback to hardcoded prompts
            prompts = {
                "Passenger Name": "What's your full name as it appears on your ticket?",
                "Contact Email": "It's quite unfair you had to go through all of that, please type in your email address into the text bar, We'll use it to contact you about your claim.",
                "Flight Number": "What's your flight number? It usually looks like BA123.",
                "Flight Date": "When was your flight?",
                "Airline": "Which airline were you flying with?",
                "Departure Airport": "Which airport did you depart from?",
                "Arrival Airport": "Which airport were you supposed to arrive at?",
                "Delay Hours": "About how many hours was your flight delayed?",
                "Airline Response": "What did the airline say about your claim?",
                "Claim Status": "What's the current status of the claim?"
            }

        # Decide next prompt and timeout
        if next_field is None:
            done = True
            if main_convo:
                next_prompt = main_convo.get_completion_message()
                silence_timeout = main_convo.get_timeout("completion")
            else:
                next_prompt = "Thank you. I have all the details. Please wait while I prepare your claim review..."
                silence_timeout = 2500
            return {
                "session_id": session_id, 
                "next_prompt": next_prompt, 
                "collected": collected, 
                "done": done, 
                "silence_timeout": silence_timeout,
                "redirect_url": f"{FRONTEND_URL}/claim-review.html?session_id={session_id}"
            }
        else:
            done = False
            silence_timeout = 2500
            if email_invalid:
                if main_convo:
                    next_prompt = main_convo.get_invalid_email_message()
                else:
                    next_prompt = "That doesn't look like a valid email address. Please provide a valid email (for example: name@example.com)."
            elif next_field == "Claim Status":
                step = collected.get("claim_status_step", 0)
                if main_convo:
                    prompt_result = main_convo.get_claim_status_prompt(step, user_text)
                    if len(prompt_result) == 3:  # completion case
                        next_prompt, new_step, status = prompt_result
                        collected["Claim Status"] = status
                        done = True
                    else:  # continue case
                        next_prompt, new_step = prompt_result
                        if new_step is not None:
                            collected["claim_status_step"] = new_step
                else:
                    # Fallback to hardcoded logic
                    if step == 0:
                        next_prompt = "Have you submitted a claim before?"
                        collected["claim_status_step"] = 1
                    elif step == 1:
                        if "yes" in user_text.lower():
                            next_prompt = "Have you received compensation?"
                            collected["claim_status_step"] = 2
                        elif "no" in user_text.lower():
                            collected["Claim Status"] = "New Claim"
                            done = True
                            next_prompt = "Thank you. I have all the details."
                        else:
                            next_prompt = "Please answer yes or no. Have you submitted a claim before?"
                    elif step == 2:
                        if "yes" in user_text.lower():
                            collected["Claim Status"] = "Resolved"
                            done = True
                            next_prompt = "Thank you. I have all the details."
                        elif "no" in user_text.lower():
                            collected["Claim Status"] = "Pending"
                            done = True
                            next_prompt = "Thank you. I have all the details."
                        else:
                            next_prompt = "Please answer yes or no. Have you received compensation?"
            else:
                if main_convo:
                    next_prompt = main_convo.get_field_prompt(next_field, newly_filled)
                else:
                    # Fallback to hardcoded logic
                    if newly_filled:
                        next_prompt = prompts.get(next_field, f"Could you tell me your {next_field.lower()}?")
                    else:
                        examples = {
                            "Passenger Name": "Please provide your full name as it appears on your ticket (e.g., John Doe).",
                            "Contact Email": "Please provide your email address (for example: name@example.com).",
                            "Flight Number": "Please provide your flight number (for example: BA123).",
                            "Flight Date": "Please provide the date of the flight (Year, Month & Date , an example is., 2023, July 15th).",
                            "Airline": "Please provide the airline name (for example: British Airways).",
                            "Departure Airport": "Please provide the departure airport (for example: London Heathrow).",
                            "Arrival Airport": "Please provide the arrival airport (for example: Amsterdam Schiphol).",
                            "Delay Hours": "Please tell me the delay duration in hours (for example: 3).",
                            "Airline Response": "Please describe how the airline responded (for example: they offered meal vouchers)."
                        }
                        specific = examples.get(next_field)
                        if specific:
                            next_prompt = f"Sorry, I didn't catch that. {specific} You also can use the text bar."
                        else:
                            next_prompt = f"Could you please provide your {next_field.lower()}?"

        # Auto-fill Compensation Amount if it's the next missing field (do not ask user)
        try:
            # prefer space key, but support underscore forms
            comp_key_space = "Compensation Amount"
            comp_key_uscore = "Compensation_Amount"
            current_next = next((k for k, v in collected.items() if v is None), None)
            if current_next in (comp_key_space, comp_key_uscore):
                comp_val = compute_compensation_amount(collected)
                if comp_val is not None:
                    collected[comp_key_space] = comp_val
                    collected[comp_key_uscore] = comp_val
                    newly_filled = True
                    # advance to next missing
                    next_field = next((k for k, v in collected.items() if v is None), None)
        except Exception as _e:
            print("[conversation_respond] compensation auto-fill error:", _e)

        # Set timeout if not already set
        if 'silence_timeout' not in locals():
            if main_convo:
                silence_timeout = main_convo.get_timeout("standard")
            else:
                silence_timeout = 2500

        # persist session
        _sessions[session_id] = collected

        return {"session_id": session_id, "next_prompt": next_prompt, "collected": collected, "done": done, "silence_timeout": silence_timeout}

    except Exception as e:
        print(f"Error in conversation_respond: {e}")
        traceback.print_exc()
        if main_convo:
            error_message = main_convo.get_error_message()
            timeout = main_convo.get_timeout("standard")
        else:
            error_message = "An error occurred. Please try again."
            timeout = 2500
        return {"error": str(e), "session_id": session_id, "next_prompt": error_message, "collected": {}, "done": False, "silence_timeout": timeout}

@app.get("/claim-review/{session_id}")
def get_claim_review(session_id: str):
    """
    Retrieve collected data for the claim review page
    """
    if session_id not in _sessions:
        raise HTTPException(status_code=404, detail="Session not found")
    
    collected = _sessions[session_id]
    # compute compensation if missing
    comp_key_space = "Compensation Amount"
    comp_key_uscore = "Compensation_Amount"
    if not collected.get(comp_key_space) and not collected.get(comp_key_uscore):
        comp_val = compute_compensation_amount(collected)
        if comp_val:
            collected[comp_key_space] = comp_val
            collected[comp_key_uscore] = comp_val
            _sessions[session_id] = collected

    # ensure Claim Status default
    if not collected.get("Claim Status") and not collected.get("Claim_Status"):
        collected["Claim Status"] = "New Claim"
        collected["Claim_Status"] = "New Claim"
        _sessions[session_id] = collected

    clean_data = {k: v for k, v in collected.items() if not k.startswith('claim_status_step')}
    return {
        "session_id": session_id,
        "collected_data": clean_data,
        "status": "ready_for_review"
    }

@app.post("/upload-document/{session_id}")
async def upload_document(
    session_id: str,
    file: UploadFile = File(...),
    document_type: str = Form(...)
):
    """
    Handle document uploads (passport, tickets, etc.)
    """
    if session_id not in _sessions:
        raise HTTPException(status_code=404, detail="Session not found")
    
    # Validate file type
    allowed_extensions = {'.pdf', '.jpg', '.jpeg', '.png', '.gif'}
    file_ext = os.path.splitext(file.filename)[1].lower()
    if file_ext not in allowed_extensions:
        raise HTTPException(status_code=400, detail="Invalid file type. Allowed: PDF, JPG, PNG, GIF")
    
    # Validate file size (10MB limit)
    max_size = 10 * 1024 * 1024  # 10MB
    file_content = await file.read()
    if len(file_content) > max_size:
        raise HTTPException(status_code=400, detail="File too large. Maximum size: 10MB")
    
    # Create uploads directory if it doesn't exist
    upload_dir = os.path.join(os.path.dirname(__file__), "uploads", session_id)
    os.makedirs(upload_dir, exist_ok=True)
    
    # Generate unique filename
    timestamp = datetime.datetime.now().strftime("%Y%m%d_%H%M%S")
    safe_filename = f"{document_type}_{timestamp}{file_ext}"
    file_path = os.path.join(upload_dir, safe_filename)
    
    # Save file
    with open(file_path, "wb") as f:
        f.write(file_content)
    
    # Store file info in session
    if 'uploaded_documents' not in _sessions[session_id]:
        _sessions[session_id]['uploaded_documents'] = []
    
    _sessions[session_id]['uploaded_documents'].append({
        "filename": safe_filename,
        "original_name": file.filename,
        "document_type": document_type,
        "file_path": file_path,
        "upload_time": timestamp,
        "file_size": len(file_content)
    })
    
    return {
        "message": "File uploaded successfully",
        "filename": safe_filename,
        "document_type": document_type
    }

@app.get("/documents/{session_id}")
def get_uploaded_documents(session_id: str):
    """
    Get list of uploaded documents for a session
    """
    if session_id not in _sessions:
        raise HTTPException(status_code=404, detail="Session not found")
    
    documents = _sessions[session_id].get('uploaded_documents', [])
    return {"documents": documents}

@app.delete("/document/{session_id}/{filename}")
def delete_document(session_id: str, filename: str):
    """
    Delete an uploaded document
    """
    if session_id not in _sessions:
        raise HTTPException(status_code=404, detail="Session not found")
    
    documents = _sessions[session_id].get('uploaded_documents', [])
    doc_to_remove = None
    
    for doc in documents:
        if doc['filename'] == filename:
            doc_to_remove = doc
            break
    
    if not doc_to_remove:
        raise HTTPException(status_code=404, detail="Document not found")
    
    # Remove file from filesystem
    try:
        if os.path.exists(doc_to_remove['file_path']):
            os.unlink(doc_to_remove['file_path'])
    except Exception as e:
        print(f"Error deleting file: {e}")
    
    # Remove from session
    documents.remove(doc_to_remove)
    
    return {"message": "Document deleted successfully"}

@app.post("/claim-submit-final")
async def submit_final_claim(request: Request):
    """
    Accept final claim data with documents and send to Zoro CRM
    """
    try:
        data = await request.json()
    except Exception:
        raise HTTPException(status_code=400, detail="invalid json body")

    session_id = data.get("session_id")
    if not session_id:
        raise HTTPException(status_code=400, detail="missing session_id")

    if session_id not in _sessions:
        raise HTTPException(status_code=404, detail="session not found")

    # Get collected data and any updates from form
    session_data = _sessions.get(session_id, {}) or {}
    updated_data = data.get("claim_data") or {}

    # Merge session data with form updates (updated_data has priority)
    final_data = {**session_data, **updated_data}

    # Remove internal fields
    clean_data = {k: v for k, v in final_data.items() if not k.startswith("claim_status_step") and k != "uploaded_documents"}

    # Ensure Claim Status defaults to New Claim when missing or user said 'no'
    if not clean_data.get("Claim Status") and not clean_data.get("Claim_Status"):
        clean_data["Claim Status"] = "New Claim"
        clean_data["Claim_Status"] = "New Claim"

    # Ensure compensation amount exists (compute if missing)
    if not clean_data.get("Compensation Amount") and not clean_data.get("Compensation_Amount"):
        comp_val = compute_compensation_amount(clean_data)
        if comp_val:
            clean_data["Compensation Amount"] = comp_val
            clean_data["Compensation_Amount"] = comp_val

    # Uploaded documents (if any)
    documents = session_data.get("uploaded_documents", [])

    # If Zoho integration disabled, return test response
    if not ZOHO_ENABLED:
        print("Zoho disabled - would send:", clean_data)
        # Clear session for test flow
        try:
            del _sessions[session_id]
        except Exception:
            pass
        return {"success": True, "message": "Claim submitted (test mode)", "claim_id": f"TEST_{session_id[:8]}", "documents_count": len(documents)}

    # Build Zoho payload: normalize keys to underscore form expected by zoho_client
    zoho_payload = {}
    for k, v in clean_data.items():
        if v is None:
            continue
        key = k.replace(" ", "_")
        zoho_payload[key] = v

    # Submit to Zoho using central client
    try:
        from .zoho_client import zoho_client
    except Exception:
        raise HTTPException(status_code=500, detail="zoho client not available")

    try:
# Create the lead and attach documents
        claim_id = zoho_client.create_lead(zoho_payload)
    except Exception as e:
        print("Zoho create_lead error:", e)
        traceback.print_exc()
        raise HTTPException(status_code=502, detail="failed to create lead in Zoho")

    if not claim_id:
        raise HTTPException(status_code=502, detail="Zoho returned no id for created lead")

    # Attach documents if any
    docs_uploaded = 0
    for doc in documents:
        try:
            path = doc.get("file_path")
            if path and os.path.exists(path):
                ok = zoho_client.attach_file_to_lead(claim_id, path, doc.get("original_name") or os.path.basename(path))
                if ok:
                    docs_uploaded += 1
        except Exception as e:
            print("attach_file error for", doc, e)

    # Clean up session
    try:
        del _sessions[session_id]
    except Exception:
        pass

    return {
        "success": True,
        "message": "Claim submitted successfully",
        "claim_id": claim_id,
        "documents_uploaded": docs_uploaded,
        "documents_total": len(documents),
    }
# Add compensation estimate endpoint used by claim_review.html
@app.post("/estimate-compensation")
def estimate_compensation(payload: Dict[str, Any] = Body(...)):
    """
    Expects JSON: { "origin_iata": "LHR", "dest_iata": "CDG", "delay_hours": 4.5 }
    Returns: JSON with distance, delay_hours and compensation dict from estimate_claim_by_iata
    """
    try:
        origin = (payload.get("origin_iata") or "").strip().upper()
        dest = (payload.get("dest_iata") or "").strip().upper()
        delay_hours = float(payload.get("delay_hours", 0) or 0)

        if not origin or not dest:
            raise HTTPException(status_code=400, detail="origin_iata and dest_iata are required")

        result = estimate_claim_by_iata(origin, dest, delay_hours)
        return JSONResponse(content=result)

    except ValueError as ve:
        raise HTTPException(status_code=400, detail=str(ve))
    except HTTPException:
        raise
    except Exception as e:
        print(f"[estimate-compensation] Unexpected error: {e}")
        import traceback
        traceback.print_exc()
        raise HTTPException(status_code=500, detail="Internal Server Error")

# Reserve key and default first prompt text (used by frontend as the initial audio)
_FIRST_PROMPT_KEY = "__first_prompt__"
FIRST_PROMPT_TEXT = (
    "Hi, welcome to 261 Claims. I understand how frustrating flight delays can be, "
    "and I’m here to help you resolve it. Let’s get started."
)

def _generate_and_cache_first_prompt() -> Tuple[bytes, str]:
    """
    Generate the 'first prompt' audio and store it in the TTS_CACHE under a reserved key.
    Returns (audio_bytes, media_type).
    """
    audio_bytes, media_type = cached_tts(FIRST_PROMPT_TEXT)
    TTS_CACHE[_FIRST_PROMPT_KEY] = {"bytes": audio_bytes, "media_type": media_type}
    return audio_bytes, media_type

@app.on_event("startup")
def _startup_prepare_first_prompt() -> None:
    """
    Ensure the first prompt is generated at server startup so the frontend can fetch it immediately.
    """
    try:
        _generate_and_cache_first_prompt()
    except Exception:
        traceback.print_exc()

@app.get("/first-prompt")
def first_prompt():
    """
    Return pre-generated initial audio (first prompt). If missing, generate on demand.
    """
    entry = TTS_CACHE.get(_FIRST_PROMPT_KEY)
    if entry:
        audio = entry["bytes"]
        media_type = entry.get("media_type", "audio/wav")
    else:
        audio, media_type = _generate_and_cache_first_prompt()
    return StreamingResponse(io.BytesIO(audio), media_type=media_type, headers={"Content-Length": str(len(audio))})

@app.post("/trigger-first")
def trigger_first():
    """
    Regenerate the first prompt immediately (useful after changing voice ID / env).
    """
    try:
        _generate_and_cache_first_prompt()
        return JSONResponse(status_code=200, content={"status": "ok"})
    except Exception as e:
        traceback.print_exc()
        raise HTTPException(status_code=500, detail=str(e))

# Add compensation estimate endpoint used by claim_review.html
@app.post("/estimate-compensation")
def estimate_compensation(payload: Dict[str, Any] = Body(...)):
    """
    Expects JSON: { "origin_iata": "LHR", "dest_iata": "CDG", "delay_hours": 4.5 }
    Returns: JSON with distance, delay_hours and compensation dict from estimate_claim_by_iata
    """
    try:
        origin = (payload.get("origin_iata") or "").strip().upper()
        dest = (payload.get("dest_iata") or "").strip().upper()
        delay_hours = float(payload.get("delay_hours", 0) or 0)

        if not origin or not dest:
            raise HTTPException(status_code=400, detail="origin_iata and dest_iata are required")

        result = estimate_claim_by_iata(origin, dest, delay_hours)
        return JSONResponse(content=result)

    except ValueError as ve:
        raise HTTPException(status_code=400, detail=str(ve))
    except HTTPException:
        raise
    except Exception as e:
        print(f"[estimate-compensation] Unexpected error: {e}")
        import traceback
        traceback.print_exc()
        raise HTTPException(status_code=500, detail="Internal Server Error")

# Reserve key and default first prompt text (used by frontend as the initial audio)
_FIRST_PROMPT_KEY = "__first_prompt__"
FIRST_PROMPT_TEXT = (
    "Hi, welcome to 261 Claims. I understand how frustrating flight delays can be, "
    "and I’m here to help you resolve it. Let’s get started."
)

def _generate_and_cache_first_prompt() -> Tuple[bytes, str]:
    """
    Generate the 'first prompt' audio and store it in the TTS_CACHE under a reserved key.
    Returns (audio_bytes, media_type).
    """
    audio_bytes, media_type = cached_tts(FIRST_PROMPT_TEXT)
    TTS_CACHE[_FIRST_PROMPT_KEY] = {"bytes": audio_bytes, "media_type": media_type}
    return audio_bytes, media_type

@app.on_event("startup")
def _startup_prepare_first_prompt() -> None:
    """
    Ensure the first prompt is generated at server startup so the frontend can fetch it immediately.
    """
    try:
        _generate_and_cache_first_prompt()
    except Exception:
        traceback.print_exc()

@app.get("/first-prompt")
def first_prompt():
    """
    Return pre-generated initial audio (first prompt). If missing, generate on demand.
    """
    entry = TTS_CACHE.get(_FIRST_PROMPT_KEY)
    if entry:
        audio = entry["bytes"]
        media_type = entry.get("media_type", "audio/wav")
    else:
        audio, media_type = _generate_and_cache_first_prompt()
    return StreamingResponse(io.BytesIO(audio), media_type=media_type, headers={"Content-Length": str(len(audio))})

@app.post("/trigger-first")
def trigger_first():
    """
    Regenerate the first prompt immediately (useful after changing voice ID / env).
    """
    try:
        _generate_and_cache_first_prompt()
        return JSONResponse(status_code=200, content={"status": "ok"})
    except Exception as e:
        traceback.print_exc()
        raise HTTPException(status_code=500, detail=str(e))<|MERGE_RESOLUTION|>--- conflicted
+++ resolved
@@ -431,7 +431,6 @@
     cleaned = " ".join(parts)
     return cleaned
 
-<<<<<<< HEAD
 # Import optional helpers and provide fallbacks
 try:
     from .helpers import CLAIM_FIELDS, quick_pattern_extract
@@ -481,15 +480,6 @@
             if delay_hours >= 4:
                 comp = 600.0
         return {"distance_km": round(dist_km, 2), "delay_hours": delay_hours, "compensation": f"€{comp:.2f}"}
-=======
-# new import of shared helpers
-from .helpers import CLAIM_FIELDS, quick_pattern_extract
-from .compensation import estimate_claim_by_iata
-
-# Load environment variables early so globals below pick them up
-from dotenv import load_dotenv
-load_dotenv()
->>>>>>> 21db9bc3
 
 # env
 ELEVEN_API_KEY = os.getenv("ELEVEN_API_KEY", "")
@@ -529,7 +519,7 @@
 # Apply CORS middleware once. Keep this intentionally permissive during debugging; tighten for production.
 app.add_middleware(
     CORSMiddleware,
-    allow_origins=origins, # Temporarily allow this origins
+    allow_origins=origins,
     allow_credentials=True,
     allow_methods=["*"],
     allow_headers=["*"],
@@ -680,10 +670,6 @@
         except Exception:
             pass
 
-<<<<<<< HEAD
-# simple in-memory TTS cache
-TTS_CACHE: Dict[str, Dict[str, Any]] = {}
-=======
 
 # Simple in-memory cache for TTS audio
 TTS_CACHE = {}
@@ -691,7 +677,109 @@
 def _make_dummy_mp3():
     # Minimal MP3-like header + silence padding for fallback
     return b"\xff\xfb\x90\x00" + b"\x00" * 1024
->>>>>>> 21db9bc3
+
+
+def _detect_media_type_from_bytes(b: bytes) -> str:
+    # Simple magic checks: WAV (RIFF), MP3 (ID3 or 0xFF 0xFB frame)
+    if len(b) >= 12 and b[0:4] == b"RIFF" and b[8:12] == b"WAVE":
+        return "audio/wav"
+    if len(b) >= 3 and b[0:3] == b"ID3":
+        return "audio/mpeg"
+    # Check for MP3 frame sync (0xFF Ex)
+    if len(b) >= 2 and (b[0] & 0xFF) == 0xFF and (b[1] & 0xE0) == 0xE0:
+        return "audio/mpeg"
+    # fallback
+    return "application/octet-stream"
+
+
+def cached_tts(text: str) -> tuple[bytes, str]:
+    """
+    TTS with simple caching. Returns (audio bytes, media_type).
+    Cache key is MD5 hash of text.
+    """
+    print(f"[cached_tts] Starting TTS for text: {text[:50]}...")  # Debug logging
+    try:
+        # Create cache key
+        text_hash = hashlib.md5(text.encode()).hexdigest()
+        print(f"[cached_tts] Text hash: {text_hash}")  # Debug logging
+
+        # Check cache first
+        if text_hash in TTS_CACHE:
+            cached = TTS_CACHE[text_hash]
+            if isinstance(cached, tuple) and len(cached) == 2:
+                print(f"[cached_tts] Cache hit (tuple)! Returning cached audio")
+                return cached
+            media = _detect_media_type_from_bytes(cached)
+            print(f"[cached_tts] Cache hit (legacy bytes). Detected media: {media}")
+            return cached, media
+
+        # Check environment variables
+        print(f"[cached_tts] Checking env vars - API Key: {bool(ELEVEN_API_KEY)}, Voice ID: {bool(ELEVEN_VOICE_ID)}")
+        if not ELEVEN_API_KEY or not ELEVEN_VOICE_ID:
+            print(f"[cached_tts] Missing env vars - API Key: {bool(ELEVEN_API_KEY)}, Voice ID: {bool(ELEVEN_VOICE_ID)}")
+            # Return dummy audio instead of failing
+            dummy_audio = _make_dummy_mp3()
+            print(f"[cached_tts] Returning dummy audio due to missing env vars")
+            return dummy_audio, "audio/mpeg"
+
+        print(f"[cached_tts] Making API call to ElevenLabs...")  # Debug logging
+        print(f"[cached_tts] Voice ID: {ELEVEN_VOICE_ID}")  # Debug logging
+        print(f"[cached_tts] API Key length: {len(ELEVEN_API_KEY)}")  # Debug logging
+
+        # Make API call to ElevenLabs
+        url = f"https://api.elevenlabs.io/v1/text-to-speech/{ELEVEN_VOICE_ID}/stream"
+        headers = {
+            "xi-api-key": ELEVEN_API_KEY,
+            "Accept": "audio/mpeg, audio/wav, */*",
+            "Content-Type": "application/json",
+        }
+        body = {"text": text, "voice_settings": {"stability": 0.5, "similarity_boost": 0.75}}
+
+        print(f"[cached_tts] Making request to: {url}")  # Debug logging
+        resp = requests.post(url, headers=headers, json=body, timeout=30)
+
+        print(f"[cached_tts] ElevenLabs response: {resp.status_code}")  # Debug logging
+        try:
+            print(f"[cached_tts] ElevenLabs Content-Type: {resp.headers.get('Content-Type')}")
+            preview = resp.content[:64]
+            print(f"[cached_tts] ElevenLabs resp.content preview (hex len={len(resp.content)}): {preview.hex()}")
+        except Exception as _e:
+            print(f"[cached_tts] Could not preview resp.content: {_e}")
+
+        if resp.status_code != 200:
+            print(f"[cached_tts] ElevenLabs error: {resp.status_code} {resp.text[:200]}")  # Debug logging
+            # Return dummy audio instead of failing completely
+            dummy_audio = _make_dummy_mp3()
+            print(f"[cached_tts] Returning dummy audio due to ElevenLabs error")
+            return dummy_audio, "audio/mpeg"
+
+        audio_bytes = resp.content
+        media_type = resp.headers.get("Content-Type") or _detect_media_type_from_bytes(audio_bytes)
+        # Normalize common content-type values
+        if media_type and ";" in media_type:
+            media_type = media_type.split(";")[0].strip()
+
+        print(f"[cached_tts] Received audio: {len(audio_bytes)} bytes, media_type={media_type}")  # Debug logging
+
+        # Cache the result as tuple
+        TTS_CACHE[text_hash] = (audio_bytes, media_type)
+
+        return audio_bytes, media_type
+
+    except HTTPException:
+        # Re-raise HTTPExceptions as-is
+        raise
+    except Exception as e:
+        print(f"[cached_tts] Unexpected error: {str(e)}")  # Debug logging
+        import traceback
+        traceback.print_exc()
+        # Return dummy audio instead of failing completely
+        dummy_audio = _make_dummy_mp3()
+        print(f"[cached_tts] Returning dummy audio due to exception")
+        return dummy_audio, "audio/mpeg"
+
+# simple in-memory TTS cache
+TTS_CACHE: Dict[str, Dict[str, Any]] = {}
 
 
 def _detect_media_type_from_bytes(b: bytes) -> str:
@@ -789,7 +877,6 @@
 from fastapi import Body
 from starlette.responses import StreamingResponse
 
-<<<<<<< HEAD
 @app.post("/tts")
 def tts(payload: Dict[str, Any] = Body(...)):
     """
@@ -798,6 +885,7 @@
       - {"field": "Passenger Name"} to synthesize a configured prompt from main_convo.FIELD_PROMPTS
     Returns audio stream with the detected media type and Content-Length header.
     """
+
     try:
         # prefer explicit field -> map to main_convo prompt when available
         text: Optional[str] = None
@@ -828,6 +916,44 @@
         traceback.print_exc()
         raise HTTPException(status_code=500, detail=str(e))
 
+    print(f"[TTS] Endpoint called with payload: {payload}")  # Debug logging
+    try:
+        text = payload.get("text", "").strip()
+        if not text:
+            print("[TTS] Error: Empty text provided")
+            raise HTTPException(status_code=400, detail="missing text")
+        
+        print(f"[TTS] Processing text: {text[:50]}...")  # Debug logging
+
+        # Call cached TTS function
+        audio_bytes, media_type = cached_tts(text)
+
+        print(f"[TTS] Successfully generated audio: {len(audio_bytes)} bytes, media_type={media_type}")  # Debug logging
+
+        return StreamingResponse(iter([audio_bytes]), media_type=media_type or "application/octet-stream")
+
+    except HTTPException as he:
+        # Log and re-raise HTTPExceptions so FastAPI returns them to client unchanged
+        try:
+            detail = he.detail
+        except Exception:
+            detail = str(he)
+        print(f"[TTS] HTTPException: {detail}")
+        raise
+    except Exception as e:
+        print(f"[TTS] Unexpected error: {str(e)}")  # Debug logging
+        import traceback
+        error_detail = {
+            "error": f"TTS endpoint error: {str(e)}",
+            "traceback": traceback.format_exc()
+        }
+        raise HTTPException(status_code=500, detail=error_detail)
+
+    text = (payload.get("text") or "").strip()
+    if not text:
+        raise HTTPException(status_code=400, detail="text is required")
+
+
 
 # convenience endpoint to synthesize an existing prompt by field name (GET)
 @app.get("/tts-prompt/{field}")
@@ -835,90 +961,6 @@
     """
     Synthesize a prompt from main_convo.FIELD_PROMPTS by field key.
     Useful for quickly generating audio for the configured questions.
-=======
-# simple in-memory TTS cache
-TTS_CACHE: Dict[str, Dict[str, Any]] = {}
-
-def _generate_silent_wav(duration_sec: float = 0.6, sample_rate: int = 16000, channels: int = 1, sampwidth: int = 2) -> bytes:
-    """Return bytes for a short silent WAV file."""
-    n_frames = int(duration_sec * sample_rate)
-    buf = io.BytesIO()
-    with wave.open(buf, "wb") as wf:
-        wf.setnchannels(channels)
-        wf.setsampwidth(sampwidth)
-        wf.setframerate(sample_rate)
-        silence_frame = (0).to_bytes(sampwidth, byteorder="little", signed=True)
-        wf.writeframes(silence_frame * n_frames * channels)
-    return buf.getvalue()
-
-def cached_tts(text: str) -> Tuple[bytes, str]:
-    """
-    Return (audio_bytes, media_type). Accept WAV or MP3 from ElevenLabs and pass through.
-    Fall back to local TTS or a short silent WAV.
-    """
-    key = hashlib.md5(text.encode("utf-8")).hexdigest()
-    if key in TTS_CACHE:
-        c = TTS_CACHE[key]
-        return c["bytes"], c["media_type"]
-
-    # Try ElevenLabs if configured (accept WAV or MP3)
-    if ELEVEN_API_KEY and ELEVEN_VOICE_ID:
-        try:
-            url = f"https://api.elevenlabs.io/v1/text-to-speech/{ELEVEN_VOICE_ID}/stream"
-            headers = {
-                "xi-api-key": ELEVEN_API_KEY,
-                "Accept": "audio/wav, audio/mpeg;q=0.9",
-                "Content-Type": "application/json",
-            }
-            body = {"text": text, "voice_settings": {"stability": 0.5, "similarity_boost": 0.75}}
-            resp = requests.post(url, headers=headers, json=body, timeout=30)
-            if resp.status_code == 200 and resp.content:
-                audio_bytes = resp.content
-                ct = (resp.headers.get("content-type") or "").lower()
-                # WAV detection
-                if audio_bytes[:4] == b"RIFF" or "wav" in ct:
-                    media_type = "audio/wav"
-                # MP3 detection: ID3 tag or MPEG frame header 0xFFEx/0xFFF...
-                elif audio_bytes[:3] == b"ID3" or (len(audio_bytes) > 1 and audio_bytes[0] == 0xFF and (audio_bytes[1] & 0xE0) == 0xE0) or "mpeg" in ct or "mp3" in ct:
-                    media_type = "audio/mpeg"
-                else:
-                    media_type = None
-
-                if media_type:
-                    TTS_CACHE[key] = {"bytes": audio_bytes, "media_type": media_type}
-                    return audio_bytes, media_type
-        except Exception:
-            traceback.print_exc()
-
-    # Local pyttsx3 fallback if available (optional)
-    try:
-        from .server_api import _tts_with_pyttsx3  # keep backwards compatibility if defined elsewhere
-    except Exception:
-        _tts_with_pyttsx3 = None
-
-    if _tts_with_pyttsx3:
-        try:
-            local = _tts_with_pyttsx3(text)
-            if local:
-                TTS_CACHE[key] = {"bytes": local, "media_type": "audio/wav"}
-                return local, "audio/wav"
-        except Exception:
-            pass
-
-    # Final safe fallback: short silent WAV
-    audio = _generate_silent_wav()
-    TTS_CACHE[key] = {"bytes": audio, "media_type": "audio/wav"}
-    return audio, "audio/wav"
-
-from fastapi import Body
-from starlette.responses import StreamingResponse
-
-@app.post("/tts")
-def tts(payload: Dict[str, Any] = Body(...)):
-    """
-    TTS endpoint. Expects JSON {"text": "..."}.
-    Returns audio stream with proper media type (audio/wav or audio/mpeg).
->>>>>>> 21db9bc3
     """
     if not main_convo:
         raise HTTPException(status_code=404, detail="main_convo not available on server")
@@ -939,14 +981,6 @@
         print(f"[tts-prompt] error synthesizing '{field}': {e}")
         traceback.print_exc()
         raise HTTPException(status_code=500, detail=str(e))
-
-    text = (payload.get("text") or "").strip()
-    if not text:
-        raise HTTPException(status_code=400, detail="text is required")
-
-    audio_bytes, media_type = cached_tts(text)
-    headers = {"Content-Length": str(len(audio_bytes))}
-    return StreamingResponse(io.BytesIO(audio_bytes), media_type=media_type, headers=headers)
 
 @app.post("/submit-claim")
 def submit_claim(payload: ClaimPayload):
@@ -1796,83 +1830,4 @@
         return JSONResponse(status_code=200, content={"status": "ok"})
     except Exception as e:
         traceback.print_exc()
-        raise HTTPException(status_code=500, detail=str(e))
-
-# Add compensation estimate endpoint used by claim_review.html
-@app.post("/estimate-compensation")
-def estimate_compensation(payload: Dict[str, Any] = Body(...)):
-    """
-    Expects JSON: { "origin_iata": "LHR", "dest_iata": "CDG", "delay_hours": 4.5 }
-    Returns: JSON with distance, delay_hours and compensation dict from estimate_claim_by_iata
-    """
-    try:
-        origin = (payload.get("origin_iata") or "").strip().upper()
-        dest = (payload.get("dest_iata") or "").strip().upper()
-        delay_hours = float(payload.get("delay_hours", 0) or 0)
-
-        if not origin or not dest:
-            raise HTTPException(status_code=400, detail="origin_iata and dest_iata are required")
-
-        result = estimate_claim_by_iata(origin, dest, delay_hours)
-        return JSONResponse(content=result)
-
-    except ValueError as ve:
-        raise HTTPException(status_code=400, detail=str(ve))
-    except HTTPException:
-        raise
-    except Exception as e:
-        print(f"[estimate-compensation] Unexpected error: {e}")
-        import traceback
-        traceback.print_exc()
-        raise HTTPException(status_code=500, detail="Internal Server Error")
-
-# Reserve key and default first prompt text (used by frontend as the initial audio)
-_FIRST_PROMPT_KEY = "__first_prompt__"
-FIRST_PROMPT_TEXT = (
-    "Hi, welcome to 261 Claims. I understand how frustrating flight delays can be, "
-    "and I’m here to help you resolve it. Let’s get started."
-)
-
-def _generate_and_cache_first_prompt() -> Tuple[bytes, str]:
-    """
-    Generate the 'first prompt' audio and store it in the TTS_CACHE under a reserved key.
-    Returns (audio_bytes, media_type).
-    """
-    audio_bytes, media_type = cached_tts(FIRST_PROMPT_TEXT)
-    TTS_CACHE[_FIRST_PROMPT_KEY] = {"bytes": audio_bytes, "media_type": media_type}
-    return audio_bytes, media_type
-
-@app.on_event("startup")
-def _startup_prepare_first_prompt() -> None:
-    """
-    Ensure the first prompt is generated at server startup so the frontend can fetch it immediately.
-    """
-    try:
-        _generate_and_cache_first_prompt()
-    except Exception:
-        traceback.print_exc()
-
-@app.get("/first-prompt")
-def first_prompt():
-    """
-    Return pre-generated initial audio (first prompt). If missing, generate on demand.
-    """
-    entry = TTS_CACHE.get(_FIRST_PROMPT_KEY)
-    if entry:
-        audio = entry["bytes"]
-        media_type = entry.get("media_type", "audio/wav")
-    else:
-        audio, media_type = _generate_and_cache_first_prompt()
-    return StreamingResponse(io.BytesIO(audio), media_type=media_type, headers={"Content-Length": str(len(audio))})
-
-@app.post("/trigger-first")
-def trigger_first():
-    """
-    Regenerate the first prompt immediately (useful after changing voice ID / env).
-    """
-    try:
-        _generate_and_cache_first_prompt()
-        return JSONResponse(status_code=200, content={"status": "ok"})
-    except Exception as e:
-        traceback.print_exc()
         raise HTTPException(status_code=500, detail=str(e))